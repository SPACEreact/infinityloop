import { vi } from 'vitest';

vi.mock('../../services/config', () => ({
  apiConfig: {
    getConfigs: vi.fn(() => []),
    addConfig: vi.fn(),
    updateConfigByName: vi.fn(),
    removeConfigByName: vi.fn(),
  },
}));

import React from 'react';
import { render, screen, waitFor } from '@testing-library/react';
import userEvent from '@testing-library/user-event';
import type { Project, Asset } from '../../types';
import { useProject } from '../../hooks/useProject';

function MultiShotModalStub({ isOpen, onCancel }: any) {
  if (!isOpen) return null;
  return (
    <div role="dialog" aria-label="Create Multi-Shot Asset">
      <button type="button" onClick={onCancel}>
        Close Multi-Shot Modal
      </button>
    </div>
  );
}

function BatchStyleModalStub({ isOpen, onCancel }: any) {
  if (!isOpen) return null;
  return (
    <div role="dialog" aria-label="Create Batch Style Application">
      <button type="button" onClick={onCancel}>
        Close Batch Style Modal
      </button>
    </div>
  );
}

vi.mock('../../components/MultiShotCreationModal', () => ({
  MultiShotCreationModal: MultiShotModalStub,
}));

vi.mock('../../components/BatchStyleModal', () => ({
  BatchStyleModal: BatchStyleModalStub,
}));

import Workspace from '../../components/Workspace';

describe('timeline modal triggers', () => {
  const baseAssets: Asset[] = [
    {
      id: 'story-1',
      seedId: 'seed-story-1',
      type: 'master_story',
      name: 'Master Story One',
      content: 'Story content',
      tags: ['story'],
      createdAt: new Date('2024-01-01T00:00:00Z'),
      summary: 'A hero begins the journey',
      isMaster: true,
      lineage: [],
      metadata: {},
    },
    {
      id: 'multi-shot-1',
      seedId: 'seed-multi-1',
      type: 'multi_shot',
      name: 'Plan Alpha',
      content: 'Plan content',
      tags: ['multi_shot'],
      createdAt: new Date('2024-01-02T00:00:00Z'),
      summary: 'Planned multi shot sequence',
      metadata: {
        configuration: { totalShots: 3 },
      },
      lineage: [],
    },
    {
      id: 'image-1',
      seedId: 'seed-image-1',
      type: 'master_image',
      name: 'Master Visual',
      content: 'Visual description',
      tags: ['visual'],
      createdAt: new Date('2024-01-03T00:00:00Z'),
      summary: 'Primary visual tone',
      isMaster: true,
      lineage: [],
      metadata: {},
    },
  ];

  const baseProject: Project = {
    id: 'project-1',
    name: 'Modal Project',
    assets: baseAssets,
    primaryTimeline: {
      blocks: [],
      folders: {
        story: [],
        image: [],
        text_to_video: [],
      },
    },
    secondaryTimeline: {
      masterAssets: [baseAssets[0]],
      shotLists: [],
      appliedStyles: {},
    },
    thirdTimeline: {
      styledShots: [],
      videoPrompts: [],
      batchStyleAssets: [],
    },
    createdAt: new Date('2024-01-01T00:00:00Z'),
    updatedAt: new Date('2024-01-04T00:00:00Z'),
  };

  const defaultHandlers = {
    setProject: vi.fn(),
    setSelectedAssetId: vi.fn(),
    setToastState: vi.fn(),
    handleAddAsset: vi.fn(),
    handleAssetDrop: vi.fn(),
    handleRequestDeleteAsset: vi.fn(),
    handleConfirmDelete: vi.fn(),
    handleCancelDelete: vi.fn(),
    handleUndoDelete: vi.fn(),
    handleUpdateAsset: vi.fn(),
    setSelectedStoryAssets: vi.fn(),
    setSelectedMultiShots: vi.fn(),
    setSelectedMasterImage: vi.fn(),
    setActiveTimeline: vi.fn(),
    onTagWeightChange: vi.fn(),
    onStyleRigidityChange: vi.fn(),
    onWeightingToggle: vi.fn(),
    onGenerate: vi.fn(),
    onGenerateOutput: vi.fn(),
  } as const;

  const renderWorkspace = (
    overrides: Partial<React.ComponentProps<typeof Workspace>> = {},
  ) => {
    const props: React.ComponentProps<typeof Workspace> = {
      appLabel: 'Loop',
      project: baseProject,
      setProject: defaultHandlers.setProject,
      selectedAssetId: null,
      setSelectedAssetId: defaultHandlers.setSelectedAssetId,
      pendingDeleteAsset: null,
      toastState: null,
      setToastState: defaultHandlers.setToastState,
      handleAddAsset: defaultHandlers.handleAddAsset,
      handleAssetDrop: defaultHandlers.handleAssetDrop,
      handleRequestDeleteAsset: defaultHandlers.handleRequestDeleteAsset,
      handleConfirmDelete: defaultHandlers.handleConfirmDelete,
      handleCancelDelete: defaultHandlers.handleCancelDelete,
      handleUndoDelete: defaultHandlers.handleUndoDelete,
      handleUpdateAsset: defaultHandlers.handleUpdateAsset,
      selectedStoryAssets: [],
      setSelectedStoryAssets: defaultHandlers.setSelectedStoryAssets,
      selectedMultiShots: [],
      setSelectedMultiShots: defaultHandlers.setSelectedMultiShots,
      selectedMasterImage: null,
      setSelectedMasterImage: defaultHandlers.setSelectedMasterImage,
      tagWeights: {},
      styleRigidity: 50,
      isWeightingEnabled: false,
      onTagWeightChange: defaultHandlers.onTagWeightChange,
      onStyleRigidityChange: defaultHandlers.onStyleRigidityChange,
      onWeightingToggle: defaultHandlers.onWeightingToggle,
      activeTimeline: 'secondary',
      setActiveTimeline: defaultHandlers.setActiveTimeline,
      isGenerating: false,
      onGenerate: defaultHandlers.onGenerate,
      onGenerateOutput: defaultHandlers.onGenerateOutput,
      ...overrides,
    };

    return render(<Workspace {...props} />);
  };

  it('opens the multi-shot modal when requested from the timeline', async () => {
    const user = userEvent.setup();
    renderWorkspace({ activeTimeline: 'secondary' });

    await user.click(
      screen.getByRole('button', { name: /create multi-shot/i }),
    );

    expect(
      await screen.findByRole('dialog', { name: /create multi-shot asset/i }),
    ).toBeInTheDocument();
  });

  it('opens the batch style modal from the batch style timeline', async () => {
    const user = userEvent.setup();
    renderWorkspace({ activeTimeline: 'third' });

    await user.click(
      screen.getByRole('button', { name: /create batch style/i }),
    );

    expect(
      await screen.findByRole('dialog', {
        name: /create batch style application/i,
      }),
    ).toBeInTheDocument();
  });

  it('normalizes missing seed IDs before rendering timeline modals', async () => {
    const user = userEvent.setup();

    const masterStoryWithoutSeed: Asset = { ...baseAssets[0], seedId: '' };
    const multiShotWithoutSeed: Asset = { ...baseAssets[1], seedId: '' };
    const masterImageWithoutSeed: Asset = { ...baseAssets[2], seedId: '' };

    const projectWithMissingSeeds: Project = {
      ...baseProject,
      assets: [
        masterStoryWithoutSeed,
        multiShotWithoutSeed,
        masterImageWithoutSeed,
      ],
      secondaryTimeline: {
        masterAssets: [masterImageWithoutSeed],
        shotLists: [
          {
            id: 'shotlist-1',
            masterAssetId: masterStoryWithoutSeed.id,
            shots: [multiShotWithoutSeed],
            createdAt: new Date('2024-01-05T00:00:00Z'),
          },
        ],
        appliedStyles: {},
      },
      thirdTimeline: {
        styledShots: [multiShotWithoutSeed],
        videoPrompts: [],
        batchStyleAssets: [masterImageWithoutSeed],
      },
    };

    const Harness: React.FC = () => {
      const {
        project,
        setProject,
        selectedAssetId,
        setSelectedAssetId,
        pendingDeleteAsset,
        toastState,
        setToastState,
        handleAddAsset,
        handleAssetDrop,
        handleRequestDeleteAsset,
        handleConfirmDelete,
        handleCancelDelete,
        handleUndoDelete,
        handleUpdateAsset,
        selectedStoryAssets,
        setSelectedStoryAssets,
        selectedMultiShots,
        setSelectedMultiShots,
        selectedMasterImage,
        setSelectedMasterImage,
        activeTimeline,
        setActiveTimeline,
        isGenerating,
        handleGenerate,
        handleGenerateOutput,
      } = useProject(projectWithMissingSeeds);

      const [tagWeights, setTagWeights] = React.useState<
        Record<string, number>
      >({});
      const [styleRigidity, setStyleRigidity] = React.useState<number>(50);
      const [isWeightingEnabled, setIsWeightingEnabled] =
        React.useState<boolean>(false);

      return (
        <Workspace
          appLabel="Loop"
          project={project}
          setProject={setProject}
          selectedAssetId={selectedAssetId}
          setSelectedAssetId={setSelectedAssetId}
          pendingDeleteAsset={pendingDeleteAsset}
          toastState={toastState}
          setToastState={setToastState}
          handleAddAsset={handleAddAsset}
          handleAssetDrop={handleAssetDrop}
          handleRequestDeleteAsset={handleRequestDeleteAsset}
          handleConfirmDelete={handleConfirmDelete}
          handleCancelDelete={handleCancelDelete}
          handleUndoDelete={handleUndoDelete}
          handleUpdateAsset={handleUpdateAsset}
          selectedStoryAssets={selectedStoryAssets}
          setSelectedStoryAssets={setSelectedStoryAssets}
          selectedMultiShots={selectedMultiShots}
          setSelectedMultiShots={setSelectedMultiShots}
          selectedMasterImage={selectedMasterImage}
          setSelectedMasterImage={setSelectedMasterImage}
          tagWeights={tagWeights}
          styleRigidity={styleRigidity}
          isWeightingEnabled={isWeightingEnabled}
          onTagWeightChange={(tagId, weight) =>
            setTagWeights((prev) => ({ ...prev, [tagId]: weight }))
          }
          onStyleRigidityChange={setStyleRigidity}
          onWeightingToggle={setIsWeightingEnabled}
          activeTimeline={activeTimeline}
          setActiveTimeline={setActiveTimeline}
          isGenerating={isGenerating}
          onGenerate={handleGenerate}
          onGenerateOutput={handleGenerateOutput}
        />
      );
    };

    render(<Harness />);

    await user.click(
      await screen.findByRole('button', { name: /multi-shot/i }),
    );
    await user.click(
      await screen.findByRole('button', { name: /create multi-shot/i }),
    );
    expect(
      await screen.findByRole('dialog', { name: /create multi-shot asset/i }),
    ).toBeInTheDocument();

    await user.click(
      await screen.findByRole('button', { name: /close multi-shot modal/i }),
    );

    await user.click(
      await screen.findByRole('button', { name: /batch style/i }),
    );
    await user.click(
      await screen.findByRole('button', { name: /create batch style/i }),
    );
    expect(
      await screen.findByRole('dialog', {
        name: /create batch style application/i,
      }),
    ).toBeInTheDocument();
    await user.click(
      await screen.findByRole('button', { name: /close batch style modal/i }),
    );
  });

  it('maintains canonical seed IDs across all timelines for shared assets', async () => {
    const sharedAssetBase: Asset = {
      id: 'shared-asset',
      seedId: '',
      type: 'master_image',
      name: 'Shared Asset',
      content: 'Shared content',
      tags: ['shared'],
      createdAt: new Date('2024-02-01T00:00:00Z'),
      summary: 'A shared asset',
      isMaster: true,
      lineage: [],
      metadata: {},
    };

    const projectWithSharedAssets: Project = {
      ...baseProject,
      assets: [{ ...sharedAssetBase }, { ...baseAssets[1] }],
      secondaryTimeline: {
        masterAssets: [{ ...sharedAssetBase, seedId: '' }],
        shotLists: [
          {
            id: 'shotlist-canonical',
            masterAssetId: sharedAssetBase.id,
            shots: [{ ...sharedAssetBase, seedId: '' }],
            createdAt: new Date('2024-02-10T00:00:00Z'),
          },
        ],
        appliedStyles: {},
      },
      thirdTimeline: {
        styledShots: [{ ...sharedAssetBase, seedId: 'styled-seed' }],
        videoPrompts: [],
        batchStyleAssets: [{ ...sharedAssetBase, seedId: '' }],
      },
    };

    const onProjectNormalized = vi.fn();

    const CaptureProject: React.FC<{ initialProject: Project }> = ({
      initialProject,
    }) => {
      const { project } = useProject(initialProject);

      React.useEffect(() => {
        onProjectNormalized(project);
      }, [onProjectNormalized, project]);

      return null;
    };

    render(<CaptureProject initialProject={projectWithSharedAssets} />);

    await waitFor(() => {
      expect(onProjectNormalized).toHaveBeenCalled();
    });
<<<<<<< HEAD

    const normalizedProject = onProjectNormalized.mock.calls.at(
      -1,
    )![0] as Project;
    const canonicalSeed = normalizedProject.assets.find(
      (asset) => asset.id === sharedAssetBase.id,
    )?.seedId;

    expect(canonicalSeed).toBe('styled-seed');
    expect(normalizedProject.secondaryTimeline?.masterAssets[0]?.seedId).toBe(
      canonicalSeed,
    );
    expect(
      normalizedProject.secondaryTimeline?.shotLists[0]?.shots[0]?.seedId,
    ).toBe(canonicalSeed);
    expect(normalizedProject.thirdTimeline?.styledShots[0]?.seedId).toBe(
      canonicalSeed,
    );
    expect(normalizedProject.thirdTimeline?.batchStyleAssets?.[0]?.seedId).toBe(
      canonicalSeed,
    );
=======

    const normalizedProject = onProjectNormalized.mock.calls.at(
      -1,
    )![0] as Project;
    const canonicalSeed = normalizedProject.assets.find(
      (asset) => asset.id === sharedAssetBase.id,
    )?.seedId;

    expect(canonicalSeed).toBe('styled-seed');
    expect(normalizedProject.secondaryTimeline?.masterAssets[0]?.seedId).toBe(
      canonicalSeed,
    );
    expect(
      normalizedProject.secondaryTimeline?.shotLists[0]?.shots[0]?.seedId,
    ).toBe(canonicalSeed);
    expect(normalizedProject.thirdTimeline?.styledShots[0]?.seedId).toBe(
      canonicalSeed,
    );
    expect(normalizedProject.thirdTimeline?.batchStyleAssets?.[0]?.seedId).toBe(
      canonicalSeed,
    );
  });

  it('maintains canonical seed IDs across all timelines for shared assets', async () => {
    const sharedAssetBase: Asset = {
      id: 'shared-asset',
      seedId: '',
      type: 'master_image',
      name: 'Shared Asset',
      content: 'Shared content',
      tags: ['shared'],
      createdAt: new Date('2024-02-01T00:00:00Z'),
      summary: 'A shared asset',
      isMaster: true,
      lineage: [],
      metadata: {}
    };

    const projectWithSharedAssets: Project = {
      ...baseProject,
      assets: [
        { ...sharedAssetBase },
        { ...baseAssets[1] }
      ],
      secondaryTimeline: {
        masterAssets: [
          { ...sharedAssetBase, seedId: 'secondary-seed' }
        ],
        shotLists: [
          {
            id: 'shotlist-canonical',
            masterAssetId: sharedAssetBase.id,
            shots: [
              { ...sharedAssetBase, seedId: 'shot-seed' }
            ],
            createdAt: new Date('2024-02-10T00:00:00Z')
          }
        ],
        appliedStyles: {}
      },
      thirdTimeline: {
        styledShots: [
          { ...sharedAssetBase, seedId: '' }
        ],
        videoPrompts: [],
        batchStyleAssets: [
          { ...sharedAssetBase, seedId: 'batch-seed' }
        ]
      }
    };

    const onProjectNormalized = vi.fn();

    const CaptureProject: React.FC<{ initialProject: Project }> = ({ initialProject }) => {
      const { project } = useProject(initialProject);

      React.useEffect(() => {
        onProjectNormalized(project);
      }, [onProjectNormalized, project]);

      return null;
    };

    render(<CaptureProject initialProject={projectWithSharedAssets} />);

    await waitFor(() => {
      expect(onProjectNormalized).toHaveBeenCalled();
    });

    const normalizedProject = onProjectNormalized.mock.calls.at(-1)![0] as Project;
    const canonicalSeed = normalizedProject.assets.find(asset => asset.id === sharedAssetBase.id)?.seedId;

    expect(canonicalSeed).toBeTruthy();
    expect(normalizedProject.secondaryTimeline?.masterAssets[0]?.seedId).toBe(canonicalSeed);
    expect(normalizedProject.secondaryTimeline?.shotLists[0]?.shots[0]?.seedId).toBe(canonicalSeed);
    expect(normalizedProject.thirdTimeline?.styledShots[0]?.seedId).toBe(canonicalSeed);
    expect(normalizedProject.thirdTimeline?.batchStyleAssets?.[0]?.seedId).toBe(canonicalSeed);
>>>>>>> 1df7fc6f
  });
});<|MERGE_RESOLUTION|>--- conflicted
+++ resolved
@@ -406,29 +406,6 @@
     await waitFor(() => {
       expect(onProjectNormalized).toHaveBeenCalled();
     });
-<<<<<<< HEAD
-
-    const normalizedProject = onProjectNormalized.mock.calls.at(
-      -1,
-    )![0] as Project;
-    const canonicalSeed = normalizedProject.assets.find(
-      (asset) => asset.id === sharedAssetBase.id,
-    )?.seedId;
-
-    expect(canonicalSeed).toBe('styled-seed');
-    expect(normalizedProject.secondaryTimeline?.masterAssets[0]?.seedId).toBe(
-      canonicalSeed,
-    );
-    expect(
-      normalizedProject.secondaryTimeline?.shotLists[0]?.shots[0]?.seedId,
-    ).toBe(canonicalSeed);
-    expect(normalizedProject.thirdTimeline?.styledShots[0]?.seedId).toBe(
-      canonicalSeed,
-    );
-    expect(normalizedProject.thirdTimeline?.batchStyleAssets?.[0]?.seedId).toBe(
-      canonicalSeed,
-    );
-=======
 
     const normalizedProject = onProjectNormalized.mock.calls.at(
       -1,
@@ -526,6 +503,5 @@
     expect(normalizedProject.secondaryTimeline?.shotLists[0]?.shots[0]?.seedId).toBe(canonicalSeed);
     expect(normalizedProject.thirdTimeline?.styledShots[0]?.seedId).toBe(canonicalSeed);
     expect(normalizedProject.thirdTimeline?.batchStyleAssets?.[0]?.seedId).toBe(canonicalSeed);
->>>>>>> 1df7fc6f
   });
 });