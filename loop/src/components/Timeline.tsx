--- conflicted
+++ resolved
@@ -30,12 +30,7 @@
   onConfirmBatchStyle,
   onCancelBatchStyle,
   onGenerateDirectorAdvice,
-<<<<<<< HEAD
   onAcceptSuggestion
-=======
-  onAcceptSuggestion,
-  isDirectorAdviceLoading
->>>>>>> c88bb239
 }: {
   project: Project;
   selectedAssetId: string | null;
