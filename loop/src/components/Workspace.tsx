--- conflicted
+++ resolved
@@ -59,13 +59,7 @@
     handleGenerate,
     handleGenerateOutput,
     handleGenerateDirectorAdvice,
-<<<<<<< HEAD
     handleAcceptSuggestion
-=======
-    handleAcceptDirectorSuggestion,
-    isDirectorAdviceLoading,
-    handleSetTargetModel
->>>>>>> c88bb239
   } = useWorkspace();
 
   const [tagWeights, setTagWeights] = useState<Record<string, number>>({});
@@ -584,14 +578,8 @@
               onSelectMasterImage={handleSelectMasterImage}
               onConfirmBatchStyle={handleConfirmBatchStyle}
               onCancelBatchStyle={handleCancelBatchStyle}
-<<<<<<< HEAD
               onGenerateDirectorAdvice={handleGenerateDirectorAdvice}
               onAcceptSuggestion={handleAcceptSuggestion}
-=======
-              onGenerateDirectorAdvice={() => handleGenerateDirectorAdvice({ tagWeights, styleRigidity })}
-              onAcceptSuggestion={handleAcceptDirectorSuggestion}
-              isDirectorAdviceLoading={isDirectorAdviceLoading}
->>>>>>> c88bb239
             />
           </div>
         </main>
