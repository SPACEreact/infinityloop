--- conflicted
+++ resolved
@@ -51,7 +51,6 @@
     onClose(); // Close the panel after deletion
   }, [asset, onDeleteAsset, onClose]);
 
-<<<<<<< HEAD
   // Parse content into fields and values - memoized for performance
   const parseContent = useCallback((content: string) => {
     const lines = content.split('\n');
@@ -84,15 +83,6 @@
 
     onUpdateAsset(asset.id, { content: newContent });
   }, [parsedFields, asset.id, onUpdateAsset]);
-=======
-  // Update content when a field changes
-  const updateField = (fieldName: string, value: string) => {
-    const newContent = applyFieldUpdate(asset.content, fieldName, value, 'replace');
-    onUpdateAsset(asset.id, { content: newContent });
-  };
-
-  const parsedFields = parseStructuredFields(asset.content);
->>>>>>> 2acd579b
 
   const requestSuggestionForField = async (fieldKey: string, fieldLabel: string, currentValue: string) => {
     setSuggestionStates(prev => ({
