--- conflicted
+++ resolved
@@ -1,6 +1,5 @@
 import { useState, useCallback, useMemo } from 'react';
 import type { SetStateAction } from 'react';
-<<<<<<< HEAD
 import type { Project, Asset, TimelineBlock, UsageTotals, UsageStats } from '../types';
 import { ToastState } from '../components/ToastNotification';
 import { ASSET_TEMPLATES } from '../constants';
@@ -11,12 +10,6 @@
   type DirectorAdviceSuggestionPayload,
 } from '../services/geminiService';
 import { TOKEN_DAILY_LIMIT } from '../services/config';
-=======
-import type { Project, Asset, TimelineBlock, UsageTotals } from '../types';
-import { ToastState } from '../components/ToastNotification';
-import { ASSET_TEMPLATES } from '../constants';
-import { generateFromWorkspace, generateDirectorAdvice } from '../services/geminiService';
->>>>>>> c10f1edb
 
 type FolderKey = string;
 
@@ -109,7 +102,6 @@
   return updatedAssets ?? assets;
 };
 
-<<<<<<< HEAD
 const normalizeUsageTotals = (
   usageTotals: Project['usageTotals'] | undefined,
 ): UsageTotals | undefined => {
@@ -165,36 +157,6 @@
   };
 };
 
-=======
-const DEFAULT_USAGE: UsageTotals = {
-  promptTokens: 0,
-  completionTokens: 0,
-};
-
-const normalizeUsageTotals = (usage?: UsageTotals | null): UsageTotals => {
-  const prompt = Math.max(
-    0,
-    Number.isFinite(usage?.promptTokens) ? Math.round(usage!.promptTokens) : 0,
-  );
-  const completion = Math.max(
-    0,
-    Number.isFinite(usage?.completionTokens) ? Math.round(usage!.completionTokens) : 0,
-  );
-
-  if (prompt === 0 && completion === 0) {
-    return DEFAULT_USAGE;
-  }
-
-  return { promptTokens: prompt, completionTokens: completion };
-};
-
-const usageTotalsEqual = (a?: UsageTotals, b?: UsageTotals): boolean =>
-  !!a &&
-  !!b &&
-  a.promptTokens === b.promptTokens &&
-  a.completionTokens === b.completionTokens;
-
->>>>>>> c10f1edb
 const normalizeSeeds = (project: Project): Project => {
   let normalizedProject = project;
   const canonicalSeeds = new Map<string, string>();
@@ -273,7 +235,6 @@
     }
   }
 
-<<<<<<< HEAD
   const normalizedUsageTotals = normalizeUsageTotals(project.usageTotals);
 
   if (normalizedUsageTotals !== project.usageTotals) {
@@ -319,13 +280,6 @@
       type: asset?.type,
       summary: asset?.summary,
       contentPreview: toContentPreview(asset?.content, 360),
-=======
-  const sanitizedUsage = normalizeUsageTotals(project.usage);
-  if (!usageTotalsEqual(project.usage, sanitizedUsage) || !project.usage) {
-    normalizedProject = {
-      ...normalizedProject,
-      usage: sanitizedUsage,
->>>>>>> c10f1edb
     };
   }
 
