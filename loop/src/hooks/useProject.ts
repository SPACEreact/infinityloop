import { useState, useCallback } from 'react';
import type { SetStateAction } from 'react';
import type { Project, Asset, TimelineBlock } from '../types';
import { ToastState } from '../components/ToastNotification';
import { ASSET_TEMPLATES } from '../constants';
import { generateFromWorkspace } from '../services/geminiService';

type FolderKey = string;

interface UndoState {
  asset: Asset;
  blocks: TimelineBlock[];
  folderAssignments: { folder: FolderKey; block: TimelineBlock }[];
}

const reindexBlocks = (blocks: TimelineBlock[]) =>
  blocks.map((block, index) => ({ ...block, position: index }));

const restoreBlocksWithPositions = (
  existingBlocks: TimelineBlock[],
  restoredBlocks: TimelineBlock[]
) => {
  const sortedRestored = [...restoredBlocks].sort((a, b) => a.position - b.position);
  const mergedBlocks = [...existingBlocks];

  sortedRestored.forEach(block => {
    const insertIndex = Math.min(block.position, mergedBlocks.length);
    mergedBlocks.splice(insertIndex, 0, { ...block });
  });

  return reindexBlocks(mergedBlocks);
};

const ensureAssetSeeds = <T extends Asset>(assets?: T[] | null): T[] | undefined => {
<<<<<<< HEAD
  if (!assets || assets.length === 0) {
    return assets ?? undefined;
  }

  let normalized: T[] | undefined;

  assets.forEach((asset, index) => {
    if (!asset.seedId) {
      if (!normalized) {
        normalized = [...assets];
      }
      normalized[index] = { ...asset, seedId: crypto.randomUUID() } as T;
    }
  });

  return normalized ?? assets;
=======
  if (!assets) {
    return assets ?? undefined;
  }

  const needsSeeds = assets.some(asset => !asset.seedId);
  if (!needsSeeds) {
    return assets;
  }

  return assets.map(asset =>
    asset.seedId ? asset : ({ ...asset, seedId: crypto.randomUUID() } as T)
  );
>>>>>>> 5a989b47
};

const normalizeSeeds = (project: Project): Project => {
  let normalizedProject = project;

<<<<<<< HEAD
  const normalizedAssets = ensureAssetSeeds(project.assets);
  if (normalizedAssets && normalizedAssets !== project.assets) {
=======
  const normalizedAssets = ensureAssetSeeds(project.assets)!;
  if (normalizedAssets !== project.assets) {
>>>>>>> 5a989b47
    normalizedProject = {
      ...normalizedProject,
      assets: normalizedAssets
    };
  }

  if (project.secondaryTimeline) {
    const secondary = project.secondaryTimeline;
    let normalizedSecondary: typeof secondary | undefined;

<<<<<<< HEAD
    const normalizedMasterAssets = ensureAssetSeeds(secondary.masterAssets);
    if (normalizedMasterAssets && normalizedMasterAssets !== secondary.masterAssets) {
=======
    const normalizedMasterAssets = ensureAssetSeeds(secondary.masterAssets)!;
    if (normalizedMasterAssets !== secondary.masterAssets) {
>>>>>>> 5a989b47
      normalizedSecondary = {
        ...(normalizedSecondary ?? { ...secondary }),
        masterAssets: normalizedMasterAssets
      };
    }

<<<<<<< HEAD
    const shotLists = secondary.shotLists ?? [];
    const normalizedShotLists = shotLists.map(shotList => {
      const normalizedShots = ensureAssetSeeds(shotList.shots);
      return normalizedShots && normalizedShots !== shotList.shots
        ? { ...shotList, shots: normalizedShots }
        : shotList;
    });

    const shotListsChanged = normalizedShotLists.some((shotList, index) => shotList !== shotLists[index]);
    if (shotListsChanged) {
      normalizedSecondary = {
        ...(normalizedSecondary ?? { ...secondary }),
        shotLists: normalizedShotLists
=======
    let shotListsUpdated: typeof secondary.shotLists | undefined;
    secondary.shotLists.forEach((shotList, index) => {
      const normalizedShots = ensureAssetSeeds(shotList.shots)!;
      if (normalizedShots !== shotList.shots) {
        if (!shotListsUpdated) {
          shotListsUpdated = [...secondary.shotLists];
        }
        shotListsUpdated[index] = { ...shotList, shots: normalizedShots };
      }
    });

    if (shotListsUpdated) {
      normalizedSecondary = {
        ...(normalizedSecondary ?? { ...secondary }),
        shotLists: shotListsUpdated
>>>>>>> 5a989b47
      };
    }

    if (normalizedSecondary) {
      normalizedProject = {
        ...normalizedProject,
        secondaryTimeline: normalizedSecondary
      };
    }
  }

  if (project.thirdTimeline) {
    const third = project.thirdTimeline;
    let normalizedThird: typeof third | undefined;

<<<<<<< HEAD
    const normalizedStyledShots = ensureAssetSeeds(third.styledShots);
    if (normalizedStyledShots && normalizedStyledShots !== third.styledShots) {
=======
    const normalizedStyledShots = ensureAssetSeeds(third.styledShots)!;
    if (normalizedStyledShots !== third.styledShots) {
>>>>>>> 5a989b47
      normalizedThird = {
        ...(normalizedThird ?? { ...third }),
        styledShots: normalizedStyledShots
      };
    }

    const normalizedBatchAssets = ensureAssetSeeds(third.batchStyleAssets);
    if (normalizedBatchAssets && normalizedBatchAssets !== third.batchStyleAssets) {
      normalizedThird = {
        ...(normalizedThird ?? { ...third }),
        batchStyleAssets: normalizedBatchAssets
      };
    }

    if (normalizedThird) {
      normalizedProject = {
        ...normalizedProject,
        thirdTimeline: normalizedThird
      };
    }
  }

  return normalizedProject;
};

export const useProject = (initialProject: Project) => {
  const [project, setProjectState] = useState<Project>(() => normalizeSeeds(initialProject));
  const setProject = useCallback(
    (update: SetStateAction<Project>) => {
      setProjectState(prev => {
        const next = typeof update === 'function'
          ? (update as (value: Project) => Project)(prev)
          : update;
        return normalizeSeeds(next);
      });
    },
    [setProjectState]
  );
  const [selectedAssetId, setSelectedAssetId] = useState<string | null>(null);
  const [pendingDeleteAsset, setPendingDeleteAsset] = useState<Asset | null>(null);
  const [undoState, setUndoState] = useState<UndoState | null>(null);
  const [toastState, setToastState] = useState<ToastState | null>(null);
  const [selectedStoryAssets, setSelectedStoryAssets] = useState<string[]>([]);
  const [selectedMultiShots, setSelectedMultiShots] = useState<string[]>([]);
  const [selectedMasterImage, setSelectedMasterImage] = useState<string | null>(null);
  const [activeTimeline, setActiveTimeline] = useState<'primary' | 'secondary' | 'third' | 'fourth'>('primary');
  const [isGenerating, setIsGenerating] = useState(false);

  const handleAddAsset = useCallback((templateType: string) => {
    const template = ASSET_TEMPLATES[templateType];
    if (!template) return;

    const newAsset: Asset = {
      id: crypto.randomUUID(),
      seedId: crypto.randomUUID(),
      type: template.type,
      name: `New ${template.name}`,
      content: template.defaultContent || '',
      tags: template.tags || [],
      createdAt: new Date(),
      summary: '',
      isMaster: false,
      lineage: [],
      metadata: {}
    };

    const newBlock: TimelineBlock = {
      id: crypto.randomUUID(),
      assetId: newAsset.id,
      position: 0 // This will be re-indexed
    };

    setProject(prev => {
      const folderKey = template.category === 'visual' ? 'image' : 'story';
      const targetFolder = prev.primaryTimeline.folders[folderKey] || [];
      
      return {
        ...prev,
        assets: [...prev.assets, newAsset],
        primaryTimeline: {
          ...prev.primaryTimeline,
          folders: {
            ...prev.primaryTimeline.folders,
            [folderKey]: reindexBlocks([...targetFolder, newBlock])
          }
        },
        updatedAt: new Date()
      };
    });

    setSelectedAssetId(newAsset.id);
  }, [setProject, setSelectedAssetId]);

  const handleAssetDrop = useCallback((templateType: string, folder: string = 'story') => {
    handleAddAsset(templateType);
  }, [handleAddAsset]);

  const performAssetRemoval = useCallback((asset: Asset) => {
    let assetRemoved = false;

    setProject(prev => {
      const existingAsset = prev.assets.find(existing => existing.id === asset.id);
      if (!existingAsset) {
        return prev;
      }

      assetRemoved = true;

      const removedBlocks = prev.primaryTimeline.blocks
        .filter(block => block.assetId === asset.id)
        .map(block => ({ ...block }));

      const remainingBlocks = reindexBlocks(
        prev.primaryTimeline.blocks
          .filter(block => block.assetId !== asset.id)
          .map(block => ({ ...block }))
      );

      const removedFolderAssignments: UndoState['folderAssignments'] = [];
      const updatedFoldersEntries = Object.entries(prev.primaryTimeline.folders).map(([folderKey, blocks]) => {
        const keptBlocks: TimelineBlock[] = [];

        blocks.forEach(block => {
          if (block.assetId === asset.id) {
            removedFolderAssignments.push({ folder: folderKey, block: { ...block } });
          } else {
            keptBlocks.push({ ...block });
          }
        });

        return [folderKey, reindexBlocks(keptBlocks)] as [string, TimelineBlock[]];
      });

      const updatedFolders = Object.fromEntries(updatedFoldersEntries) as typeof prev.primaryTimeline.folders;

      setUndoState({
        asset,
        blocks: removedBlocks,
        folderAssignments: removedFolderAssignments
      });

      return {
        ...prev,
        assets: prev.assets.filter(existing => existing.id !== asset.id),
        primaryTimeline: {
          ...prev.primaryTimeline,
          blocks: remainingBlocks,
          folders: updatedFolders
        },
        updatedAt: new Date()
      };
    });

    if (assetRemoved) {
      setSelectedAssetId(prevSelected => (prevSelected === asset.id ? null : prevSelected));
      setToastState({
        id: crypto.randomUUID(),
        message: `Removed "${asset.name}"`,
        allowUndo: true,
        kind: 'warning'
      });
    }
  }, [setProject, setSelectedAssetId, setToastState, setUndoState]);

  const handleRequestDeleteAsset = useCallback((asset: Asset) => {
    setPendingDeleteAsset(asset);
  }, [setPendingDeleteAsset]);

  const handleConfirmDelete = useCallback(() => {
    if (!pendingDeleteAsset) return;
    performAssetRemoval(pendingDeleteAsset);
    setPendingDeleteAsset(null);
  }, [pendingDeleteAsset, performAssetRemoval]);

  const handleCancelDelete = useCallback(() => {
    setPendingDeleteAsset(null);
  }, [setPendingDeleteAsset]);

  const handleUndoDelete = useCallback(() => {
    if (!undoState) return;

    const stateToRestore = undoState;

    setProject(prev => {
      if (prev.assets.some(existing => existing.id === stateToRestore.asset.id)) {
        return prev;
      }

      const restoredBlocks = restoreBlocksWithPositions(
        prev.primaryTimeline.blocks.map(block => ({ ...block })),
        stateToRestore.blocks
      );

      const assignmentsByFolder = stateToRestore.folderAssignments.reduce((acc, assignment) => {
        if (!acc[assignment.folder]) {
          acc[assignment.folder] = [];
        }
        acc[assignment.folder].push({ ...assignment.block });
        return acc;
      }, {} as Record<string, TimelineBlock[]>);

      const restoredFoldersEntries = Object.entries(prev.primaryTimeline.folders).map(([folderKey, blocks]) => {
        const restoredForFolder = assignmentsByFolder[folderKey] || [];
        delete assignmentsByFolder[folderKey];
        return [
          folderKey,
          restoreBlocksWithPositions(blocks.map(block => ({ ...block })), restoredForFolder)
        ] as [string, TimelineBlock[]];
      });

      Object.entries(assignmentsByFolder).forEach(([folderKey, blocks]) => {
        restoredFoldersEntries.push([
          folderKey,
          restoreBlocksWithPositions([], blocks)
        ]);
      });

      const restoredFolders = Object.fromEntries(restoredFoldersEntries) as typeof prev.primaryTimeline.folders;

      return {
        ...prev,
        assets: [...prev.assets, stateToRestore.asset],
        primaryTimeline: {
          ...prev.primaryTimeline,
          blocks: restoredBlocks,
          folders: restoredFolders
        },
        updatedAt: new Date()
      };
    });

    setUndoState(null);
    setSelectedAssetId(stateToRestore.asset.id);
    setToastState({
      id: crypto.randomUUID(),
      message: `Restored "${stateToRestore.asset.name}"`,
      kind: 'success'
    });
  }, [undoState, setProject, setSelectedAssetId, setToastState]);

  const handleUpdateAsset = (assetId: string, updates: Partial<Asset>) => {
    setProject(prev => ({
        ...prev,
        assets: prev.assets.map(asset => asset.id === assetId ? { ...asset, ...updates, updatedAt: new Date() } : asset)
    }));
  };

  const handleGenerateOutput = async (folder: 'story' | 'image' | 'all') => {
    setIsGenerating(true);
    setToastState({ id: crypto.randomUUID(), message: 'Generating master assets...', kind: 'info' });

    const workspace = {
      assets: project.assets,
      canvas: { nodes: [], connections: [] }
    };

    const runGeneration = async (target: 'story' | 'image') => {
      const outputType = target === 'story' ? 'Master Story' : 'Master Visual Style';
      const result = await generateFromWorkspace(workspace, {}, 50, outputType);

      if (result.data && !result.error) {
        const now = new Date();
        const sourceFolder = target === 'story' ? 'story' : 'image';

        const newMasterAsset: Asset = {
          id: crypto.randomUUID(),
          seedId: crypto.randomUUID(),
          type: target === 'story' ? 'master_story' : 'master_image',
          name: `Master ${target === 'story' ? 'Story' : 'Visual Style'}`,
          content: result.data,
          tags: ['master-asset', target === 'story' ? 'story' : 'visual'],
          createdAt: now,
          summary: `Generated master ${target === 'story' ? 'story' : 'visual style'} asset.`,
          isMaster: true,
          lineage: project.primaryTimeline.folders[sourceFolder as keyof typeof project.primaryTimeline.folders]?.map(block => block.assetId) || [],
          metadata: {
            generatedAt: now.toISOString(),
            outputType
          }
        };

        setProject(prev => {
          const updatedAssets = [...prev.assets, newMasterAsset];

          if (target === 'story') {
            const existingSecondary = prev.secondaryTimeline ?? {
              masterAssets: [],
              shotLists: [],
              appliedStyles: {}
            };

            return {
              ...prev,
              assets: updatedAssets,
              secondaryTimeline: {
                masterAssets: [...(existingSecondary.masterAssets || []), newMasterAsset],
                shotLists: [...(existingSecondary.shotLists || [])],
                appliedStyles: existingSecondary.appliedStyles
              },
              updatedAt: now
            };
          }

          const existingThird = prev.thirdTimeline ?? {
            styledShots: [],
            videoPrompts: [],
            batchStyleAssets: []
          };

          return {
            ...prev,
            assets: updatedAssets,
            thirdTimeline: {
              styledShots: [...(existingThird.styledShots || [])],
              videoPrompts: [...(existingThird.videoPrompts || [])],
              batchStyleAssets: [...(existingThird.batchStyleAssets || [])]
            },
            updatedAt: now
          };
        });

        setToastState({
          id: crypto.randomUUID(),
          message: `Master ${target === 'story' ? 'story' : 'visual'} asset generated successfully!`,
          kind: 'success'
        });
        setActiveTimeline(target === 'story' ? 'secondary' : 'third');

        return true;
      }

      setToastState({
        id: crypto.randomUUID(),
        message: `Generation failed: ${result.error || 'Unknown error'}`,
        kind: 'error'
      });
      return false;
    };

    if (folder === 'all') {
      await runGeneration('story');
      await runGeneration('image');
    } else {
      await runGeneration(folder);
    }

    setIsGenerating(false);
  };

  const handleGenerate = async () => {
    await handleGenerateOutput('all');
  };

  return {
    project,
    setProject,
    selectedAssetId,
    setSelectedAssetId,
    pendingDeleteAsset,
    toastState,
    setToastState,
    handleAddAsset,
    handleAssetDrop,
    handleRequestDeleteAsset,
    handleConfirmDelete,
    handleCancelDelete,
    handleUndoDelete,
    handleUpdateAsset,
    selectedStoryAssets,
    setSelectedStoryAssets,
    selectedMultiShots,
    setSelectedMultiShots,
    selectedMasterImage,
    setSelectedMasterImage,
    activeTimeline,
    setActiveTimeline,
    isGenerating,
    handleGenerate,
    handleGenerateOutput
  };
};<|MERGE_RESOLUTION|>--- conflicted
+++ resolved
@@ -32,24 +32,6 @@
 };
 
 const ensureAssetSeeds = <T extends Asset>(assets?: T[] | null): T[] | undefined => {
-<<<<<<< HEAD
-  if (!assets || assets.length === 0) {
-    return assets ?? undefined;
-  }
-
-  let normalized: T[] | undefined;
-
-  assets.forEach((asset, index) => {
-    if (!asset.seedId) {
-      if (!normalized) {
-        normalized = [...assets];
-      }
-      normalized[index] = { ...asset, seedId: crypto.randomUUID() } as T;
-    }
-  });
-
-  return normalized ?? assets;
-=======
   if (!assets) {
     return assets ?? undefined;
   }
@@ -62,19 +44,13 @@
   return assets.map(asset =>
     asset.seedId ? asset : ({ ...asset, seedId: crypto.randomUUID() } as T)
   );
->>>>>>> 5a989b47
 };
 
 const normalizeSeeds = (project: Project): Project => {
   let normalizedProject = project;
 
-<<<<<<< HEAD
-  const normalizedAssets = ensureAssetSeeds(project.assets);
-  if (normalizedAssets && normalizedAssets !== project.assets) {
-=======
   const normalizedAssets = ensureAssetSeeds(project.assets)!;
   if (normalizedAssets !== project.assets) {
->>>>>>> 5a989b47
     normalizedProject = {
       ...normalizedProject,
       assets: normalizedAssets
@@ -85,34 +61,14 @@
     const secondary = project.secondaryTimeline;
     let normalizedSecondary: typeof secondary | undefined;
 
-<<<<<<< HEAD
-    const normalizedMasterAssets = ensureAssetSeeds(secondary.masterAssets);
-    if (normalizedMasterAssets && normalizedMasterAssets !== secondary.masterAssets) {
-=======
     const normalizedMasterAssets = ensureAssetSeeds(secondary.masterAssets)!;
     if (normalizedMasterAssets !== secondary.masterAssets) {
->>>>>>> 5a989b47
       normalizedSecondary = {
         ...(normalizedSecondary ?? { ...secondary }),
         masterAssets: normalizedMasterAssets
       };
     }
 
-<<<<<<< HEAD
-    const shotLists = secondary.shotLists ?? [];
-    const normalizedShotLists = shotLists.map(shotList => {
-      const normalizedShots = ensureAssetSeeds(shotList.shots);
-      return normalizedShots && normalizedShots !== shotList.shots
-        ? { ...shotList, shots: normalizedShots }
-        : shotList;
-    });
-
-    const shotListsChanged = normalizedShotLists.some((shotList, index) => shotList !== shotLists[index]);
-    if (shotListsChanged) {
-      normalizedSecondary = {
-        ...(normalizedSecondary ?? { ...secondary }),
-        shotLists: normalizedShotLists
-=======
     let shotListsUpdated: typeof secondary.shotLists | undefined;
     secondary.shotLists.forEach((shotList, index) => {
       const normalizedShots = ensureAssetSeeds(shotList.shots)!;
@@ -128,7 +84,6 @@
       normalizedSecondary = {
         ...(normalizedSecondary ?? { ...secondary }),
         shotLists: shotListsUpdated
->>>>>>> 5a989b47
       };
     }
 
@@ -144,13 +99,8 @@
     const third = project.thirdTimeline;
     let normalizedThird: typeof third | undefined;
 
-<<<<<<< HEAD
-    const normalizedStyledShots = ensureAssetSeeds(third.styledShots);
-    if (normalizedStyledShots && normalizedStyledShots !== third.styledShots) {
-=======
     const normalizedStyledShots = ensureAssetSeeds(third.styledShots)!;
     if (normalizedStyledShots !== third.styledShots) {
->>>>>>> 5a989b47
       normalizedThird = {
         ...(normalizedThird ?? { ...third }),
         styledShots: normalizedStyledShots
