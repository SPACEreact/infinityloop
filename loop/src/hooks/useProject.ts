--- conflicted
+++ resolved
@@ -3,16 +3,12 @@
 import type { Project, Asset, TimelineBlock } from '../types';
 import { ToastState } from '../components/ToastNotification';
 import { ASSET_TEMPLATES } from '../constants';
-<<<<<<< HEAD
 import {
   generateFromWorkspace,
   generateDirectorAdvice,
   type DirectorAdviceContext,
   type DirectorAdviceSuggestionPayload,
 } from '../services/geminiService';
-=======
-import { generateDirectorAdvice, generateFromWorkspace } from '../services/geminiService';
->>>>>>> c88bb239
 
 type FolderKey = string;
 
@@ -964,13 +960,7 @@
       handleGenerate,
       handleGenerateOutput,
       handleGenerateDirectorAdvice,
-<<<<<<< HEAD
       handleAcceptSuggestion,
-=======
-      handleAcceptDirectorSuggestion,
-      isDirectorAdviceLoading,
-      handleSetTargetModel,
->>>>>>> c88bb239
     }),
     [
       project,
@@ -999,13 +989,7 @@
       handleGenerate,
       handleGenerateOutput,
       handleGenerateDirectorAdvice,
-<<<<<<< HEAD
       handleAcceptSuggestion,
-=======
-      handleAcceptDirectorSuggestion,
-      isDirectorAdviceLoading,
-      handleSetTargetModel,
->>>>>>> c88bb239
     ],
   );
 };