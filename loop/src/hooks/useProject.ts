--- conflicted
+++ resolved
@@ -33,96 +33,6 @@
   return reindexBlocks(mergedBlocks);
 };
 
-<<<<<<< HEAD
-const collectCanonicalSeeds = (project: Project): Map<string, string> => {
-  const canonicalSeeds = new Map<string, string>();
-  const awaitingSeeds = new Set<string>();
-
-  const registerAsset = (asset: Asset | undefined | null) => {
-    if (!asset) {
-      return;
-    }
-
-    const trimmedSeed = asset.seedId?.trim();
-    if (trimmedSeed) {
-      if (!canonicalSeeds.has(asset.id)) {
-        canonicalSeeds.set(asset.id, trimmedSeed);
-      }
-      awaitingSeeds.delete(asset.id);
-      return;
-    }
-
-    if (!canonicalSeeds.has(asset.id)) {
-      awaitingSeeds.add(asset.id);
-    }
-  };
-
-  const registerCollection = (assets: Asset[] | undefined | null) => {
-    if (!assets || assets.length === 0) {
-      return;
-    }
-
-    assets.forEach(registerAsset);
-  };
-
-  registerCollection(project.assets);
-
-  if (project.secondaryTimeline) {
-    registerCollection(project.secondaryTimeline.masterAssets);
-    project.secondaryTimeline.shotLists.forEach((shotList) => {
-      registerCollection(shotList.shots);
-    });
-  }
-
-  if (project.thirdTimeline) {
-    registerCollection(project.thirdTimeline.styledShots);
-    registerCollection(project.thirdTimeline.batchStyleAssets);
-  }
-
-  awaitingSeeds.forEach((assetId) => {
-    canonicalSeeds.set(assetId, crypto.randomUUID());
-  });
-
-  return canonicalSeeds;
-};
-
-const normalizeAssetSeed = <T extends Asset>(
-  asset: T,
-  canonicalSeeds: Map<string, string>,
-): T => {
-  const existingCanonical = canonicalSeeds.get(asset.id);
-
-  if (existingCanonical) {
-    if (asset.seedId === existingCanonical) {
-      return asset;
-    }
-
-    const trimmedSeed = asset.seedId?.trim();
-    if (trimmedSeed && trimmedSeed === existingCanonical) {
-      if (asset.seedId === existingCanonical) {
-        return asset;
-      }
-
-      return { ...asset, seedId: existingCanonical } as T;
-    }
-
-    return { ...asset, seedId: existingCanonical } as T;
-  }
-
-  const sanitizedSeed = asset.seedId?.trim();
-  const resolvedSeed =
-    sanitizedSeed && sanitizedSeed.length > 0
-      ? sanitizedSeed
-      : crypto.randomUUID();
-
-  canonicalSeeds.set(asset.id, resolvedSeed);
-
-  if (asset.seedId === resolvedSeed) {
-    return asset;
-  }
-
-  return { ...asset, seedId: resolvedSeed } as T;
-=======
 const resolveCanonicalSeed = (asset: Asset, canonicalSeeds: Map<string, string>): string => {
   const existingSeed = canonicalSeeds.get(asset.id);
   if (existingSeed) {
@@ -143,19 +53,14 @@
   }
 
   return { ...asset, seedId: canonicalSeed } as T;
->>>>>>> 14b34324
 };
 
 const normalizeAssetCollection = <T extends Asset>(
   assets: T[] | null | undefined,
-<<<<<<< HEAD
-  canonicalSeeds: Map<string, string>,
-=======
   canonicalSeeds: Map<string, string>
 const ensureAssetSeeds = <T extends Asset>(
   assets?: T[] | null,
   canonicalSeeds?: Map<string, string>
->>>>>>> 14b34324
 ): T[] | undefined => {
   if (!assets) {
     return assets ?? undefined;
@@ -166,8 +71,6 @@
   assets.forEach((asset, index) => {
     const normalizedAsset = normalizeAssetSeed(asset, canonicalSeeds);
     if (normalizedAsset !== asset) {
-<<<<<<< HEAD
-=======
     let desiredSeedId = asset.seedId || undefined;
 
     if (canonicalSeeds) {
@@ -186,16 +89,12 @@
     }
 
     if (desiredSeedId && desiredSeedId !== asset.seedId) {
->>>>>>> 14b34324
       if (!updatedAssets) {
         updatedAssets = [...assets];
       }
 
       updatedAssets[index] = normalizedAsset;
-<<<<<<< HEAD
-=======
       updatedAssets[index] = { ...asset, seedId: desiredSeedId } as T;
->>>>>>> 14b34324
     }
   });
 
@@ -204,19 +103,10 @@
 
 const normalizeSeeds = (project: Project): Project => {
   let normalizedProject = project;
-<<<<<<< HEAD
-  const canonicalSeeds = collectCanonicalSeeds(project);
-
-  const normalizedAssets = normalizeAssetCollection(
-    project.assets,
-    canonicalSeeds,
-  )!;
-=======
   const canonicalSeeds = new Map<string, string>();
 
   const normalizedAssets = normalizeAssetCollection(project.assets, canonicalSeeds)!;
   const normalizedAssets = ensureAssetSeeds(project.assets, canonicalSeeds)!;
->>>>>>> 14b34324
   if (normalizedAssets !== project.assets) {
     normalizedProject = {
       ...normalizedProject,
@@ -228,15 +118,8 @@
     const secondary = project.secondaryTimeline;
     let normalizedSecondary: typeof secondary | undefined;
 
-<<<<<<< HEAD
-    const normalizedMasterAssets = normalizeAssetCollection(
-      secondary.masterAssets,
-      canonicalSeeds,
-    )!;
-=======
     const normalizedMasterAssets = normalizeAssetCollection(secondary.masterAssets, canonicalSeeds)!;
     const normalizedMasterAssets = ensureAssetSeeds(secondary.masterAssets, canonicalSeeds)!;
->>>>>>> 14b34324
     if (normalizedMasterAssets !== secondary.masterAssets) {
       normalizedSecondary = {
         ...(normalizedSecondary ?? { ...secondary }),
@@ -246,15 +129,8 @@
 
     let shotListsUpdated: typeof secondary.shotLists | undefined;
     secondary.shotLists.forEach((shotList, index) => {
-<<<<<<< HEAD
-      const normalizedShots = normalizeAssetCollection(
-        shotList.shots,
-        canonicalSeeds,
-      )!;
-=======
       const normalizedShots = normalizeAssetCollection(shotList.shots, canonicalSeeds)!;
       const normalizedShots = ensureAssetSeeds(shotList.shots, canonicalSeeds)!;
->>>>>>> 14b34324
       if (normalizedShots !== shotList.shots) {
         if (!shotListsUpdated) {
           shotListsUpdated = [...secondary.shotLists];
@@ -282,15 +158,8 @@
     const third = project.thirdTimeline;
     let normalizedThird: typeof third | undefined;
 
-<<<<<<< HEAD
-    const normalizedStyledShots = normalizeAssetCollection(
-      third.styledShots,
-      canonicalSeeds,
-    )!;
-=======
     const normalizedStyledShots = normalizeAssetCollection(third.styledShots, canonicalSeeds)!;
     const normalizedStyledShots = ensureAssetSeeds(third.styledShots, canonicalSeeds)!;
->>>>>>> 14b34324
     if (normalizedStyledShots !== third.styledShots) {
       normalizedThird = {
         ...(normalizedThird ?? { ...third }),
@@ -298,20 +167,9 @@
       };
     }
 
-<<<<<<< HEAD
-    const normalizedBatchAssets = normalizeAssetCollection(
-      third.batchStyleAssets,
-      canonicalSeeds,
-    );
-    if (
-      normalizedBatchAssets &&
-      normalizedBatchAssets !== third.batchStyleAssets
-    ) {
-=======
     const normalizedBatchAssets = normalizeAssetCollection(third.batchStyleAssets, canonicalSeeds);
     const normalizedBatchAssets = ensureAssetSeeds(third.batchStyleAssets, canonicalSeeds);
     if (normalizedBatchAssets && normalizedBatchAssets !== third.batchStyleAssets) {
->>>>>>> 14b34324
       normalizedThird = {
         ...(normalizedThird ?? { ...third }),
         batchStyleAssets: normalizedBatchAssets,
