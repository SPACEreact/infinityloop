// Fractured Loop Asset Types
export interface Asset {
  id: string;
  seedId: string; // Core lineage identifier (e.g., "A", "A.1", "A.1.3")
  type: 'primary' | 'secondary' | 'tertiary' | 'master_story' | 'master_image' | 'master_video' | 'shot' | 'multi_shot' | 'batch_style';
  name: string;
  content: string;
  tags: string[];
  createdAt: Date;
  summary: string;
  metadata?: Record<string, any>;
  questions?: Question[]; // For guided build assets
  chatContext?: Message[]; // All Q&A with user
  userSelections?: Record<string, any>; // Dropdowns, toggles
  outputs?: string[]; // Generated drafts, prompts
  isMaster?: boolean; // Flag for master assets
  lineage?: string[]; // Array of asset IDs that contributed to this asset
  // Enhanced multi-shot properties
  shotCount?: number; // Number of shots in multi-shot asset
  shotType?: string; // Type of shots (mixed, wide, close-up, etc.)
  shotDetails?: ShotDetails; // Detailed shot configuration
  inputData?: StructuredInputData; // Structured paragraph data
  individualShots?: IndividualShot[]; // Array of individual shot configurations
}

// Enhanced shot configuration types
export interface ShotDetails {
  duration: string;
  cameraMovement: string;
  focusType: string;
  lightingStyle: string;
  shotDescription: string;
  framing?: string;
  cameraAngle?: string;
  lensType?: string;
  colorGrading?: string;
}

// Individual shot configuration for per-shot customization
export interface IndividualShot {
  id: string;
  shotNumber: number;
  shotType: string;
  description: string;
  duration: string;
  cameraMovement: string;
  cameraAngle: string;
  lensType: string;
  lightingStyle: string;
  framing: string;
  colorGrading?: string;
  notes?: string;
}

// Structured input data for comprehensive shot planning
export interface StructuredInputData {
  sceneDescription: string;
  characterDetails: string;
  locationDetails: string;
  moodAndTone: string;
  keyMoments: string[];
  visualStyle: string;
  narrativePurpose: string;
  cinematicReferences?: string;
  specificInstructions?: string;
}

// Timeline Block Interface
export interface TimelineBlock {
  id: string;
  assetId: string;
  position: number; // Position in timeline sequence
  isExpanded: boolean; // Whether block is expanded to chat
  createdAt: Date;
}

// Primary Timeline (User Inputs with Folders)
export interface PrimaryTimeline {
  folders: {
    story: TimelineBlock[];
    image: TimelineBlock[];
    text_to_video: TimelineBlock[];
  };
  outputDraft?: string; // Generated draft from Output Node
}

// Secondary Timeline (Master Assets)
export interface SecondaryTimeline {
  masterAssets: Asset[]; // Locked master assets (story before image order)
  shotLists: ShotList[]; // Generated shot lists
  appliedStyles?: Record<string, string>; // Style applications across shots
}

// Third Timeline (Styling by Story Flow)
export interface ThirdTimeline {
  styledShots: Asset[]; // Shots numbered by story flow
  videoPrompts: string[]; // Generated video prompts for shots
  batchStyleAssets?: Asset[]; // Batch-styled assets
}

// Fourth Timeline (Director's Advice)
export interface FourthTimeline {
  suggestions: DirectorSuggestion[]; // Suggestions for additions/removals, editing, etc.
  acceptedSuggestions: DirectorSuggestion[]; // Accepted suggestions added to final output
}

export interface ShotList {
  id: string;
  masterAssetId: string; // Reference to story master
  shots: Asset[]; // Individual shot assets
  createdAt: Date;
}

export interface DirectorSuggestion {
  id: string;
  type: 'addition' | 'removal' | 'edit' | 'color_grading' | 'transition' | 'other';
  description: string;
  targetAssetId?: string; // Asset this suggestion applies to
  targetAssetName?: string; // Human-readable asset label when available
  advice?: string;
  accepted: boolean;
  createdAt: Date;
}

export interface UsageTotals {
  promptTokens: number;
  completionTokens: number;
}

export interface Project {
  id: string;
  name: string;
  assets: Asset[];
  primaryTimeline: PrimaryTimeline;
  secondaryTimeline?: SecondaryTimeline; // Master assets timeline
  thirdTimeline?: ThirdTimeline; // Styling timeline
  fourthTimeline?: FourthTimeline; // Director's advice timeline
  createdAt: Date;
  updatedAt: Date;
  targetModel?: string; // Target AI model for generation (MidJourney, Sora, etc.)
<<<<<<< HEAD
  usageTotals?: UsageTotals;
=======
  usage?: UsageTotals;
>>>>>>> c10f1edb
  // Legacy timeline properties for backward compatibility
  tracks?: Track[];
  timelineItems?: TimelineItem[];
}

export interface UsageTotals {
  promptTokens: number;
  completionTokens: number;
  totalTokens: number;
}

export interface UsageStats {
  used: number;
  remaining: number;
  percent: number;
  limit: number;
}

// Enhanced Guided Build Types
export interface Question {
  id: string;
  text: string;
  type: 'text' | 'option' | 'dropdown';
  options?: string[];
  optionsKey?: string; // Key to lookup options from FIELD_OPTIONS
  required?: boolean;
}

export interface Build {
  id: string;
  name: string;
  description: string;
  questions: Question[];
  targetAssetType: Asset['type'];
  icon?: React.ReactNode;
}

export interface Workflow {
  id: string;
  name: string;
  description: string;
  builds: string[];
}

// Chat and AI Types
export enum ChatRole {
  USER = 'USER',
  MODEL = 'MODEL'
}

export interface Message {
  role: ChatRole;
  content: string;
}

// Build Context for Iterative Workflows
export interface BuildContext {
  [key: string]: {
    seeds: Seed[];
    currentStep?: number;
    answers?: Record<string, string>;
  };
}

export interface Seed {
  id: string;
  content: string;
  tags: string[];
  createdAt: Date;
  sourceBuild: string;
  summary: string;
}

// Legacy types for backward compatibility (to be removed after transition)
export interface CanvasNode {
  id: string;
  position: { x: number; y: number };
  size: number;
  assetId: string;
  name: string;
  description: string;
}

export interface CanvasConnection {
  id: string;
  from: string;
  to: string;
  type: 'harmony' | 'tension';
  harmonyLevel: number;
}

export interface CanvasState {
  nodes: CanvasNode[];
  connections: CanvasConnection[];
}

// Quantum Box Types
export interface Node {
  id: string;
  position: { x: number; y: number };
  data: any;
}

export interface Connection {
  id: string;
  source: string;
  target: string;
}

export interface NodeGraph {
  nodes: Node[];
  connections: Connection[];
}

// Timeline Types
export interface Track {
  id: string;
  name: string;
  type: 'audio' | 'video' | 'text';
  items: TimelineItem[];
  layers?: Layer[];
}

export interface Layer {
  id: string;
  name: string;
  type: 'background' | 'foreground' | 'overlay';
}

export interface TimelineItem {
  id: string;
  trackId: string;
  assetId: string;
  startTime: number;
  duration: number;
  layerId?: string;
}<|MERGE_RESOLUTION|>--- conflicted
+++ resolved
@@ -138,11 +138,7 @@
   createdAt: Date;
   updatedAt: Date;
   targetModel?: string; // Target AI model for generation (MidJourney, Sora, etc.)
-<<<<<<< HEAD
   usageTotals?: UsageTotals;
-=======
-  usage?: UsageTotals;
->>>>>>> c10f1edb
   // Legacy timeline properties for backward compatibility
   tracks?: Track[];
   timelineItems?: TimelineItem[];
