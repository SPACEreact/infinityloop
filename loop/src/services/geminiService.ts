import type { Asset, DirectorSuggestion, Project } from '../types';
import { MASTER_PROMPT } from '../constants';
import { apiConfig, DEFAULT_GEMINI_BASE_URL } from './config';
import { knowledgeBase } from './knowledgeService';
import type { DirectorSuggestion } from '../types';

type ProjectAsset = {
  id: string;
  type: string;
  name: string;
  content: string;
  summary?: string;
  tags: string[];
};

const MODEL_NAMESPACE_PREFIX = 'models/';

const DEFAULT_TEXT_MODEL = 'gemini-1.5-pro-latest';
const FALLBACK_TEXT_MODEL = 'gemini-1.5-flash-latest';
const DEFAULT_IMAGE_MODEL = 'imagen-3.0-generate-001';
const FALLBACK_IMAGE_MODEL = 'imagen-2.0-generate-001';

type GeminiModel = {
  name: string;
  displayName?: string;
  supportedGenerationMethods?: string[];
  description?: string;
};

type ModelSelection = {
  primary: string | null;
  fallback: string | null;
};

const NETLIFY_FUNCTION_PATH = '/.netlify/functions/gemini-api';

type DirectGeminiEndpoint = {
  type: 'direct';
  baseUrl: string;
  apiKey: string;
};

type ProxyGeminiEndpoint = {
  type: 'proxy';
  baseUrl: string;
};

type GeminiEndpoint = DirectGeminiEndpoint | ProxyGeminiEndpoint;

const TEXT_MODEL_PRIORITY = [
  DEFAULT_TEXT_MODEL,
  FALLBACK_TEXT_MODEL,
  'gemini-1.0-pro',
  'gemini-1.0-pro-001'
];

const IMAGE_MODEL_PRIORITY = [
  DEFAULT_IMAGE_MODEL,
  FALLBACK_IMAGE_MODEL,
  'imagegeneration'
];

const MOCK_MODEL_ENTRIES: GeminiModel[] = [
  {
    name: `${MODEL_NAMESPACE_PREFIX}${DEFAULT_TEXT_MODEL}`,
    displayName: 'Gemini 1.5 Pro',
    description: 'Primary text generation model optimized for high quality story outputs.',
    supportedGenerationMethods: ['generateContent']
  },
  {
    name: `${MODEL_NAMESPACE_PREFIX}${FALLBACK_TEXT_MODEL}`,
    displayName: 'Gemini 1.5 Flash',
    description: 'Fast text generation model suitable for quota-limited environments.',
    supportedGenerationMethods: ['generateContent']
  },
  {
    name: `${MODEL_NAMESPACE_PREFIX}${DEFAULT_IMAGE_MODEL}`,
    displayName: 'Imagen 3.0',
    description: 'High fidelity image generation tuned for cinematic concept frames.',
    supportedGenerationMethods: ['generateImage']
  },
  {
    name: `${MODEL_NAMESPACE_PREFIX}${FALLBACK_IMAGE_MODEL}`,
    displayName: 'Imagen 2.0',
    description: 'Fallback image generator with broad availability and lower quota requirements.',
    supportedGenerationMethods: ['generateImage']
  }
];

const MODEL_CACHE_TTL_MS = 5 * 60 * 1000;

type ModelCacheEntry = {
  timestamp: number;
  models: GeminiModel[];
};

const modelCatalogCache = new Map<string, ModelCacheEntry>();

const normalizeModelName = (model: string): string =>
  model.startsWith(MODEL_NAMESPACE_PREFIX) ? model : `${MODEL_NAMESPACE_PREFIX}${model}`;

const trimModelNamespace = (model: string): string =>
  model.startsWith(MODEL_NAMESPACE_PREFIX) ? model.slice(MODEL_NAMESPACE_PREFIX.length) : model;

const supportsTextGeneration = (model: GeminiModel): boolean => {
  const methods = (model.supportedGenerationMethods ?? []).map(method => method.toLowerCase());
  return methods.some(method => method.includes('generatecontent') || method.includes('createcontent'));
};

const supportsImageGeneration = (model: GeminiModel): boolean => {
  const normalizedName = model.name.toLowerCase();
  if (normalizedName.includes('imagen')) {
    return true;
  }

  const methods = (model.supportedGenerationMethods ?? []).map(method => method.toLowerCase());
  return methods.some(method => method.includes('generateimage') || method.includes('createimage'));
};

const selectModel = (
  models: GeminiModel[],
  type: 'text' | 'image',
  requested?: string | null
): ModelSelection => {
  const predicate = type === 'text' ? supportsTextGeneration : supportsImageGeneration;
  const availableModels = models.filter(model => predicate(model));

  if (!availableModels.length) {
    return { primary: null, fallback: null };
  }

  const requestedName = requested ? normalizeModelName(requested) : null;
  const priorityList = type === 'text' ? TEXT_MODEL_PRIORITY : IMAGE_MODEL_PRIORITY;

  const orderedCandidates = [
    ...(requestedName ? [requestedName] : []),
    ...priorityList,
    ...availableModels.map(model => model.name)
  ];

  const seen = new Set<string>();
  const resolved = orderedCandidates.filter(name => {
    const normalized = normalizeModelName(name);
    if (seen.has(normalized)) {
      return false;
    }
    seen.add(normalized);
    return availableModels.some(model => model.name === normalized);
  });

  const [primary = null, fallback = null] = resolved;
  const trimmedPrimary = primary ? trimModelNamespace(primary) : null;
  const trimmedFallback = fallback ? trimModelNamespace(fallback) : null;

  return {
    primary: trimmedPrimary,
    fallback: trimmedFallback && trimmedFallback === trimmedPrimary ? null : trimmedFallback
  };
};

const getModelCacheKey = (endpoint: GeminiEndpoint): string =>
  endpoint.type === 'direct' ? `direct:${endpoint.apiKey}` : `proxy:${endpoint.baseUrl}`;

const isCacheEntryFresh = (entry: ModelCacheEntry | undefined): boolean =>
  !!entry && Date.now() - entry.timestamp < MODEL_CACHE_TTL_MS;

const fetchModelCatalogDirect = async (endpoint: DirectGeminiEndpoint): Promise<GeminiModel[]> => {
  const baseUrl = endpoint.baseUrl.replace(/\/$/, '');
  const response = await fetch(`${baseUrl}/models?key=${encodeURIComponent(endpoint.apiKey)}`, {
    method: 'GET',
    headers: { 'Content-Type': 'application/json' }
  });

  const data = await parseResponseJson(response, 'Gemini models request');
  return Array.isArray((data as { models?: GeminiModel[] })?.models)
    ? ((data as { models?: GeminiModel[] }).models as GeminiModel[])
    : [];
};

const fetchModelCatalogViaProxy = async (endpoint: ProxyGeminiEndpoint): Promise<GeminiModel[]> => {
  const proxyResponse = await requestGeminiProxy(
    endpoint,
    'listModels',
    {},
    'Gemini proxy models request'
  );

  if (Array.isArray(proxyResponse?.data?.models)) {
    return proxyResponse.data.models as GeminiModel[];
  }

  if (Array.isArray(proxyResponse?.data)) {
    return proxyResponse.data as GeminiModel[];
  }

  return [];
};

const fetchModelCatalogForEndpoint = async (endpoint: GeminiEndpoint): Promise<GeminiModel[]> => {
  const cacheKey = getModelCacheKey(endpoint);
  const cachedEntry = modelCatalogCache.get(cacheKey);
  if (isCacheEntryFresh(cachedEntry)) {
    return cachedEntry!.models;
  }

  const models = endpoint.type === 'proxy'
    ? await fetchModelCatalogViaProxy(endpoint)
    : await fetchModelCatalogDirect(endpoint);

  modelCatalogCache.set(cacheKey, { timestamp: Date.now(), models });
  return models;
};

const resolveModelSelectionForEndpoint = async (
  endpoint: GeminiEndpoint,
  type: 'text' | 'image',
  requested?: string | null
): Promise<ModelSelection> => {
  const catalog = await fetchModelCatalogForEndpoint(endpoint);
  return selectModel(catalog, type, requested);
};

const readEnvString = (value: unknown): string => (typeof value === 'string' ? value.trim() : '');

const resolveProxyBaseUrl = (configuredBaseUrl?: string): string | null => {
  const envProxyRaw = (import.meta.env.VITE_GEMINI_PROXY_URL ?? '') as string | undefined;
  const envProxy = readEnvString(envProxyRaw);

  if (envProxy) {
    return envProxy;
  }

  const normalizedConfigured = readEnvString(configuredBaseUrl);
  if (normalizedConfigured && !normalizedConfigured.includes('generativelanguage.googleapis.com')) {
    return normalizedConfigured;
  }

  if (typeof window !== 'undefined') {
    const hostname = window.location?.hostname ?? '';
    if (hostname && (hostname.endsWith('.netlify.app') || hostname.endsWith('.netlify.dev'))) {
      return NETLIFY_FUNCTION_PATH;
    }
  }

  return null;
};

const getGeminiEndpoint = (): GeminiEndpoint | null => {
  const config = apiConfig.getConfigByName('gemini');
  const apiKey = readEnvString(config?.apiKey);
  const configuredBase = readEnvString(config?.baseUrl);

  if (apiKey) {
    const normalizedBase = (configuredBase || DEFAULT_GEMINI_BASE_URL).replace(/\/$/, '');
    return {
      type: 'direct',
      baseUrl: normalizedBase || DEFAULT_GEMINI_BASE_URL,
      apiKey,
    };
  }

  const proxyBaseUrl = resolveProxyBaseUrl(configuredBase);
  if (!proxyBaseUrl) {
    return null;
  }

  return {
    type: 'proxy',
    baseUrl: proxyBaseUrl.replace(/\/$/, ''),
  };
};

export const isMockMode = !getGeminiEndpoint();

export interface GeminiResult<T> {
  data: T | null;
  error: string | null;
  isMock: boolean;
}

const createResult = <T>(data: T | null, error: string | null, isMock: boolean): GeminiResult<T> => ({
  data,
  error,
  isMock
});

const parseResponseJson = async (response: Response, requestDescription: string): Promise<any> => {
  const rawText = await response.text();
  let parsed: any;

  if (rawText) {
    try {
      parsed = JSON.parse(rawText);
    } catch (error) {
      parsed = undefined;
    }
  }

  if (!response.ok) {
    const message = `${requestDescription} failed: ${response.status} ${response.statusText}${rawText ? ` - ${rawText}` : ''}`;
    const error = new Error(message);
    (error as { status?: number }).status = response.status;
    if (parsed && typeof parsed === 'object') {
      (error as { error?: unknown }).error = parsed;
    }
    throw error;
  }

  if (parsed === undefined) {
    if (!rawText.trim()) {
      return {};
    }
    throw new Error(`${requestDescription} returned an unexpected response format.`);
  }

  return parsed;
};

const shouldUseFallbackModel = (error: unknown): boolean => {
  const message =
    error instanceof Error
      ? error.message.toLowerCase()
      : typeof error === 'string'
        ? error.toLowerCase()
        : '';

  if (message.includes('quota') && (message.includes('exceeded') || message.includes('exhausted'))) {
    return true;
  }

  if (message.includes('permission denied') || message.includes('not found')) {
    return true;
  }

  const status = typeof error === 'object' && error ? (error as { status?: number }).status : undefined;
  if (status === 429 || status === 403 || status === 404) {
    return true;
  }

  const payload = typeof error === 'object' && error ? (error as { error?: { status?: string; code?: number } }).error : undefined;
  if (payload) {
    const payloadStatus = payload.status?.toLowerCase();
    if (payloadStatus && (payloadStatus.includes('resource_exhausted') || payloadStatus.includes('permission_denied') || payloadStatus.includes('not_found'))) {
      return true;
    }

    if (typeof payload.code === 'number' && (payload.code === 429 || payload.code === 403 || payload.code === 404)) {
      return true;
    }
  }

  return false;
};

const extractTextFromResponse = (data: any): string => {
  const candidates = data?.candidates;
  if (Array.isArray(candidates)) {
    for (const candidate of candidates) {
      const parts = candidate?.content?.parts;
      if (Array.isArray(parts)) {
        const combined = parts
          .map((part: any) => (typeof part?.text === 'string' ? part.text : ''))
          .filter(Boolean)
          .join('\n')
          .trim();
        if (combined) {
          return combined;
        }
      }
      const text = typeof candidate?.content?.text === 'string' ? candidate.content.text.trim() : '';
      if (text) {
        return text;
      }
    }
  }

  if (typeof data?.text === 'string' && data.text.trim()) {
    return data.text.trim();
  }

  throw new Error('No text content returned from model');
};

const extractImageDataFromResponse = (data: any): string => {
  const candidates = data?.candidates;
  if (Array.isArray(candidates)) {
    for (const candidate of candidates) {
      const parts = candidate?.content?.parts;
      if (Array.isArray(parts)) {
        for (const part of parts) {
          const inline = part?.inlineData || part?.inline_data;
          const base64 = inline?.data || inline?.base64Data || inline?.imageBytes;
          if (typeof base64 === 'string' && base64.trim()) {
            return base64;
          }
        }
      }
    }
  }

  const images = data?.images;
  if (Array.isArray(images)) {
    for (const image of images) {
      const base64 = image?.imageBytes || image?.imageData || image?.base64Data;
      if (typeof base64 === 'string' && base64.trim()) {
        return base64;
      }
    }
  }

  const image = data?.image;
  if (image) {
    const base64 = image?.imageBytes || image?.imageData || image?.base64Data;
    if (typeof base64 === 'string' && base64.trim()) {
      return base64;
    }
  }

  const dataArray = data?.data;
  if (Array.isArray(dataArray)) {
    for (const item of dataArray) {
      const base64 = item?.b64_json || item?.imageBytes || item?.base64Data;
      if (typeof base64 === 'string' && base64.trim()) {
        return base64;
      }
    }
  }

  throw new Error('No image data returned from model');
};

type GeminiProxyAction = 'generateContent' | 'generateImage' | 'listModels';

const requestGeminiProxy = async (
  endpoint: ProxyGeminiEndpoint,
  action: GeminiProxyAction,
  payload: Record<string, unknown>,
  description: string
): Promise<any> => {
  const response = await fetch(endpoint.baseUrl, {
    method: 'POST',
    headers: { 'Content-Type': 'application/json' },
    body: JSON.stringify({ action, ...payload })
  });

  const data = await parseResponseJson(response, description);

  if (data && typeof data === 'object' && 'success' in data && data.success === false) {
    const errorMessage =
      typeof (data as { error?: unknown }).error === 'string'
        ? (data as { error?: string }).error
        : `${description} failed.`;
    throw new Error(errorMessage);
  }

  return data;
};

const requestGeminiContentDirect = async (
  endpoint: DirectGeminiEndpoint,
  prompt: string,
  model: string
): Promise<string> => {
  const normalizedBase = endpoint.baseUrl.replace(/\/$/, '');
  const normalizedModel = normalizeModelName(model);
  const url = `${normalizedBase}/${normalizedModel}:generateContent?key=${encodeURIComponent(endpoint.apiKey)}`;

  const response = await fetch(url, {
    method: 'POST',
    headers: { 'Content-Type': 'application/json' },
    body: JSON.stringify({
      contents: [
        {
          role: 'user',
          parts: [{ text: prompt }]
        }
      ]
    })
  });

  const data = await parseResponseJson(response, 'Gemini text request');
  return extractTextFromResponse(data);
};

const requestGeminiImageDirect = async (
  endpoint: DirectGeminiEndpoint,
  prompt: string,
  model: string
): Promise<string> => {
  const normalizedBase = endpoint.baseUrl.replace(/\/$/, '');
  const normalizedModel = normalizeModelName(model);
  const url = `${normalizedBase}/${normalizedModel}:generateImage?key=${encodeURIComponent(endpoint.apiKey)}`;

  const response = await fetch(url, {
    method: 'POST',
    headers: { 'Content-Type': 'application/json' },
    body: JSON.stringify({
      prompt: {
        text: prompt
      },
      imageGenerationConfig: {
        numberOfImages: 1
      }
    })
  });

  const data = await parseResponseJson(response, 'Gemini image request');
  return extractImageDataFromResponse(data);
};

const requestTextWithFallback = async (
  prompt: string,
  preferredModel: string = DEFAULT_TEXT_MODEL
): Promise<{ text: string; modelUsed: string; usedFallback: boolean }> => {
  const endpoint = getGeminiEndpoint();
  if (!endpoint) {
    throw new Error('Gemini API key is not configured');
  }

  const selection = await resolveModelSelectionForEndpoint(endpoint, 'text', preferredModel);
  if (!selection.primary) {
    throw new Error('No text generation models available for this API key.');
  }

  if (endpoint.type === 'proxy') {
    const proxyResponse = await requestGeminiProxy(
      endpoint,
      'generateContent',
      { prompt, model: selection.primary },
      'Gemini proxy text request'
    );

    const text = typeof proxyResponse?.data === 'string' ? proxyResponse.data.trim() : '';
    if (!text) {
      throw new Error('Gemini proxy text request returned no data');
    }

    const modelUsed = typeof proxyResponse?.modelUsed === 'string' ? proxyResponse.modelUsed : selection.primary;
    const usedFallback = typeof proxyResponse?.usedFallback === 'boolean'
      ? proxyResponse.usedFallback
      : false;

    return { text, modelUsed, usedFallback };
  }

  try {
    const text = await requestGeminiContentDirect(endpoint, prompt, selection.primary);
    return { text, modelUsed: selection.primary, usedFallback: false };
  } catch (error) {
    if (!shouldUseFallbackModel(error) || !selection.fallback || selection.fallback === selection.primary) {
      throw error;
    }

    const fallbackText = await requestGeminiContentDirect(endpoint, prompt, selection.fallback);
    return { text: fallbackText, modelUsed: selection.fallback, usedFallback: true };
  }
};

const requestImageWithFallback = async (
  prompt: string,
  preferredModel: string = DEFAULT_IMAGE_MODEL
): Promise<{ image: string; modelUsed: string; usedFallback: boolean }> => {
  const endpoint = getGeminiEndpoint();
  if (!endpoint) {
    throw new Error('Gemini API key is not configured');
  }

  const selection = await resolveModelSelectionForEndpoint(endpoint, 'image', preferredModel);
  if (!selection.primary) {
    throw new Error('No image generation models available for this API key.');
  }

  if (endpoint.type === 'proxy') {
    const proxyResponse = await requestGeminiProxy(
      endpoint,
      'generateImage',
      { prompt, model: selection.primary },
      'Gemini proxy image request'
    );

    const image = typeof proxyResponse?.data === 'string' ? proxyResponse.data.trim() : '';
    if (!image) {
      throw new Error('Gemini proxy image request returned no data');
    }

    const modelUsed = typeof proxyResponse?.modelUsed === 'string' ? proxyResponse.modelUsed : selection.primary;
    const usedFallback = typeof proxyResponse?.usedFallback === 'boolean'
      ? proxyResponse.usedFallback
      : false;

    return { image, modelUsed, usedFallback };
  }

  try {
    const image = await requestGeminiImageDirect(endpoint, prompt, selection.primary);
    return { image, modelUsed: selection.primary, usedFallback: false };
  } catch (error) {
    if (!shouldUseFallbackModel(error) || !selection.fallback || selection.fallback === selection.primary) {
      throw error;
    }

    const fallbackImage = await requestGeminiImageDirect(endpoint, prompt, selection.fallback);
    return { image: fallbackImage, modelUsed: selection.fallback, usedFallback: true };
  }
};

// Smarter prompt optimization for reduced quota usage while maintaining quality
const MAX_EFFECTIVE_PROMPT_LENGTH = 15000; // Significantly reduced to save tokens
const MAX_CONVERSATION_CONTEXT = 3000; // Limit conversation history
const MAX_KNOWLEDGE_CONTEXT = 8000; // Limit knowledge base context
const CORE_KNOWLEDGE_PRIORITY = [
  'Story Structures',
  'Film Techniques', 
  'Camera Movements and Techniques'
];

const truncateConversationHistory = (
  history: Array<{ role: 'user' | 'assistant'; content: string }>,
  maxLength: number
): string[] => {
  if (!history.length || maxLength <= 0) {
    return [];
  }

  const collected: string[] = [];
  let totalLength = 0;
  let truncated = false;

  for (let i = history.length - 1; i >= 0; i -= 1) {
    const message = history[i];
    const formatted = `${message.role === 'user' ? 'User' : 'Assistant'}: ${message.content}`;
    const addition = formatted.length + (collected.length ? 1 : 0);

    if (totalLength + addition > maxLength) {
      truncated = true;
      break;
    }

    collected.push(formatted);
    totalLength += addition;
  }

  collected.reverse();

  if (!truncated) {
    return collected;
  }

  const indicator = '[Earlier context truncated]';
  let indicatorBlock = indicator;

  if (indicatorBlock.length > maxLength) {
    indicatorBlock = indicatorBlock.slice(0, maxLength);
    return [indicatorBlock];
  }

  const resultWithIndicator = [indicatorBlock, ...collected];

  while (resultWithIndicator.join('\n').length > maxLength && resultWithIndicator.length > 1) {
    resultWithIndicator.splice(1, 1);
  }

  if (resultWithIndicator.join('\n').length > maxLength) {
    return [indicatorBlock.slice(0, maxLength)];
  }

  return resultWithIndicator;
};

const validateAndOptimizePrompt = (fullPrompt: string): string => {
  if (fullPrompt.length <= MAX_EFFECTIVE_PROMPT_LENGTH) {
    return fullPrompt;
  }
  
  // Aggressively truncate to fit within quota limits
  const truncated = fullPrompt.substring(0, MAX_EFFECTIVE_PROMPT_LENGTH - 100);
  const lastCompleteSection = truncated.lastIndexOf('\n\n');
  
  return lastCompleteSection > MAX_EFFECTIVE_PROMPT_LENGTH * 0.7 
    ? truncated.substring(0, lastCompleteSection) + '\n\n[Context truncated for quota efficiency]'
    : truncated + '\n[Context truncated for quota efficiency]';
};

const getOptimizedKnowledgeContext = (outputType?: string, tagWeights?: Record<string, number>): string => {
  // Use compact knowledge context for maximum quota efficiency  
  const coreKnowledge = knowledgeBase.getCompactContext();
  
  // Add minimal context-specific guidance
  let specificContext = '';
  if (outputType?.toLowerCase().includes('story')) {
    specificContext = '→ Focus: Character psychology, Want vs Need conflict\n';
  } else if (outputType?.toLowerCase().includes('image') || outputType?.toLowerCase().includes('visual')) {
    specificContext = '→ Focus: Visual composition, lighting mood, cinematic framing\n';
  }
  
  const fullContext = coreKnowledge + specificContext;
  
  // Ensure we stay within strict limits for quota preservation
  return fullContext.length > MAX_KNOWLEDGE_CONTEXT 
    ? fullContext.substring(0, MAX_KNOWLEDGE_CONTEXT - 50) + '...\n'
    : fullContext;
};

const KNOWLEDGE_CONTEXT = getOptimizedKnowledgeContext();

const LOOP_SIGNATURE = 'Loop Studio Mock Feed';
const MOCK_IMAGE_PLACEHOLDER = 'iVBORw0KGgoAAAANSUhEUgAAAA4AAAAOCAYAAAAfSC3RAAAAHElEQVR42mNgGAWjYBSMglEwCkbBqNgUjIJRMAAAUwABnVh6hAAAAABJRU5ErkJggg==';

const TAG_WEIGHT_THRESHOLD = 0;

const prominentTags = (tagWeights: Record<string, number>) =>
  Object.entries(tagWeights || {})
    .filter(([, weight]) => weight > TAG_WEIGHT_THRESHOLD)
    .sort((a, b) => b[1] - a[1])
    .slice(0, 3)
    .map(([tag, weight]) => `${tag} (${Math.round(weight * 100)}%)`)
    .join(', ');

<<<<<<< HEAD
const ASSET_PROMPT_TAG_LIMIT = 3;
const ASSET_PROMPT_PREVIEW_LENGTH = 220;

const cleanWhitespace = (text: string): string => text.replace(/\s+/g, ' ').trim();

const truncateWithEllipsis = (text: string, maxLength: number): string => {
  if (text.length <= maxLength) {
    return text;
  }

  return `${text.slice(0, Math.max(0, maxLength - 1)).trimEnd()}…`;
};

const formatAssetPromptSummary = (asset: ProjectAsset): string => {
  const normalizedTags = (asset.tags || []).filter(Boolean);
  const tagPreview = normalizedTags.length
    ? normalizedTags.slice(0, ASSET_PROMPT_TAG_LIMIT).join(', ')
    : 'no tags';

  const contentSource = asset.summary?.trim() ? 'Summary' : 'Content';
  const baseText = cleanWhitespace(asset.summary || asset.content || '');
  const previewText = baseText
    ? truncateWithEllipsis(baseText, ASSET_PROMPT_PREVIEW_LENGTH)
    : 'No narrative captured yet.';

  return `• ${asset.name} [${asset.type}] — tags: ${tagPreview} — ${contentSource}: ${previewText}`;
};

const isDevelopmentEnv = (): boolean => {
  if (typeof process !== 'undefined' && process?.env?.NODE_ENV === 'development') {
    return true;
  }

  const meta = import.meta as ImportMeta & { env?: { DEV?: boolean } };
  return Boolean(meta?.env?.DEV);
=======
export interface DirectorAdviceTimelineEntry {
  assetId: string;
  name: string;
  type?: string;
  summary?: string;
  contentPreview?: string;
}

export interface DirectorAdviceContext {
  projectName: string;
  assets: Array<{
    id: string;
    type: string;
    name: string;
    summary?: string;
    tags?: string[];
    contentPreview?: string;
  }>;
  primaryTimeline: {
    story: DirectorAdviceTimelineEntry[];
    image: DirectorAdviceTimelineEntry[];
    text_to_video: DirectorAdviceTimelineEntry[];
  };
  secondaryTimeline?: {
    masterAssets?: Array<{ id: string; name: string; summary?: string }>;
    shotLists?: Array<{
      id: string;
      masterAssetId: string;
      shots: Array<{ id: string; name: string; description?: string }>;
    }>;
  };
  thirdTimeline?: {
    styledShots?: Array<{ id: string; name: string; description?: string }>;
  };
  existingSuggestions?: Array<{
    id: string;
    type: DirectorSuggestion['type'];
    description: string;
    accepted: boolean;
  }>;
}

export interface DirectorAdviceSuggestionPayload {
  id?: string;
  type: DirectorSuggestion['type'];
  description: string;
  advice?: string;
  targetAssetId?: string;
}

const DIRECTOR_SUGGESTION_TYPES: DirectorSuggestion['type'][] = [
  'addition',
  'removal',
  'edit',
  'color_grading',
  'transition',
  'other'
];

const toTrimmedString = (value: unknown): string | undefined => {
  if (typeof value !== 'string') {
    return undefined;
  }

  const trimmed = value.trim();
  return trimmed ? trimmed : undefined;
};

const sanitizeSuggestionType = (value?: string): DirectorSuggestion['type'] => {
  const normalized = value?.toLowerCase() ?? '';
  return (DIRECTOR_SUGGESTION_TYPES.find(type => type === normalized) ?? 'other') as DirectorSuggestion['type'];
};

const extractJsonPayload = (raw: string): string => {
  const fencedMatch = raw.match(/```(?:json)?\s*([\s\S]*?)```/i);
  const candidate = fencedMatch ? fencedMatch[1] : raw;
  const objectStart = candidate.indexOf('{');
  const arrayStart = candidate.indexOf('[');

  if (objectStart === -1 && arrayStart === -1) {
    throw new Error('Director advice response did not include a JSON payload.');
  }

  if (arrayStart !== -1 && (arrayStart < objectStart || objectStart === -1)) {
    const arrayEnd = candidate.lastIndexOf(']');
    if (arrayEnd === -1) {
      throw new Error('Director advice array payload was malformed.');
    }
    return candidate.slice(arrayStart, arrayEnd + 1);
  }

  const objectEnd = candidate.lastIndexOf('}');
  if (objectEnd === -1) {
    throw new Error('Director advice object payload was malformed.');
  }

  return candidate.slice(objectStart, objectEnd + 1);
};

const parseDirectorAdviceResponse = (raw: string): DirectorAdviceSuggestionPayload[] => {
  const payload = extractJsonPayload(raw);
  const parsed = JSON.parse(payload) as unknown;

  const suggestionsSource = Array.isArray(parsed)
    ? parsed
    : Array.isArray((parsed as { suggestions?: unknown })?.suggestions)
      ? ((parsed as { suggestions?: unknown }).suggestions as unknown[])
      : [];

  if (!Array.isArray(suggestionsSource)) {
    throw new Error('Director advice suggestions payload was not an array.');
  }

  return suggestionsSource
    .map((entry): DirectorAdviceSuggestionPayload | null => {
      const description = toTrimmedString((entry as { description?: unknown })?.description);
      if (!description) {
        return null;
      }

      const type = sanitizeSuggestionType(toTrimmedString((entry as { type?: unknown })?.type));
      const advice = toTrimmedString((entry as { advice?: unknown })?.advice);
      const targetAssetId = toTrimmedString((entry as { targetAssetId?: unknown })?.targetAssetId);
      const id = toTrimmedString((entry as { id?: unknown })?.id);

      return {
        id: id ?? undefined,
        type,
        description,
        advice: advice ?? undefined,
        targetAssetId: targetAssetId ?? undefined
      };
    })
    .filter((entry): entry is DirectorAdviceSuggestionPayload => entry !== null);
>>>>>>> 6bac1811
};

const createMockChatResponse = (
  userMessage: string,
  conversationHistory: Array<{ role: 'user' | 'assistant'; content: string }>,
  tagWeights: Record<string, number>,
  styleRigidity: number
): string => {
  const lastAssistantBeat = [...conversationHistory].reverse().find(msg => msg.role === 'assistant');
  const tagSummary = prominentTags(tagWeights);
  const tone = styleRigidity > 50 ? 'precise and director-level exacting' : 'playful and exploratory';

  return [
    '🎬 **Loop Sandbox (Mock Mode)**',
    'The Gemini API key is missing, so you are exploring a simulated conversation trail.',
    lastAssistantBeat
      ? `Last note I dropped: _"${lastAssistantBeat.content.slice(0, 120)}${lastAssistantBeat.content.length > 120 ? '…' : ''}"_`
      : 'This is our first beat together in the sandbox.',
    `Your latest cue: “${userMessage}”`,
    tagSummary ? `Creative gravity is orbiting **${tagSummary}**.` : 'No weighted tags yet, so I am freestyling within Loop’s cinematic instincts.',
    `I will keep the vibe ${tone}.`,
    '',
    'Here’s a Loop-flavored sketch you can riff on:',
    '• Snapshot the emotional tone in one sentence.',
    '• Suggest a cinematography move that matches the beat.',
    '• Offer a micro-task the director could try next.',
    '',
    '_This answer is synthesized offline by Loop for quick iteration._'
  ].join('\n');
};

const summarizeAssets = (project: {
  assets: ProjectAsset[];
}) => {
  if (!project.assets?.length) return 'No assets pinned yet—this build starts from a clean slate.';
  return project.assets
    .slice(0, 4)
    .map(asset => `• **${asset.name}** (${asset.type}) — tags: ${asset.tags.join(', ') || 'none'}`)
    .join('\n');
};

const createMockWorkspaceResponse = (
  project: {
    assets: ProjectAsset[];
  },
  outputType: string,
  tagWeights: Record<string, number>,
  styleRigidity: number
): string => {
  const tagSummary = prominentTags(tagWeights);
  const controlNote = styleRigidity > 50 ? 'tight blocking and continuity-first pacing.' : 'improvised beats and texture-forward imagery.';

  return [
    `🎞️ **${LOOP_SIGNATURE} — ${outputType.toUpperCase()} Mock Output**`,
    'Gemini is offline, so Loop is sketching a placeholder deliverable.',
    '',
    'Project Snapshot:',
    summarizeAssets(project),
    tagSummary ? `Weighted focus: ${tagSummary}.` : 'No weighted tags supplied.',
    `Style dial suggests ${controlNote}`,
    '',
    'What you get in this mock:',
    '1. A logline-style framing of the current material.',
    '2. A visual or narrative flourish inspired by Loop’s knowledge base.',
    '3. A next-step action so you can move the story or design forward.',
    '',
    '_Swap in a Gemini API key to replace this with live generations._'
  ].join('\n');
};

const createMockBuildResponse = (
  buildType: string,
  answers: Record<string, string>,
  sandboxContext: Record<string, string>
): string => {
  const answeredKeys = Object.keys(answers || {});
  const contextKeys = Object.keys(sandboxContext || {});

  return [
    `🧪 **${LOOP_SIGNATURE} — ${buildType.toUpperCase()} Mock Build**`,
    'The build system is in rehearsal mode because Gemini credentials are offline.',
    answeredKeys.length
      ? `Captured answers: ${answeredKeys.slice(0, 5).join(', ')}${answeredKeys.length > 5 ? ', …' : ''}`
      : 'No structured answers recorded for this build yet.',
    contextKeys.length
      ? `Sandbox context cues: ${contextKeys.slice(0, 5).join(', ')}${contextKeys.length > 5 ? ', …' : ''}`
      : 'Sandbox context is empty—perfect for quick sketching.',
    '',
    'Mock deliverable outline:',
    '• Reiterate the core intent of this build.',
    '• Offer a cinematic or storytelling beat to explore.',
    '• Suggest how to translate the idea into the next tangible asset.',
    '',
    '_Enable Gemini to replace this with real-time builds._'
  ].join('\n');
};

const createMockDirectorAdvice = (
  context: DirectorAdviceContext
): DirectorAdviceSuggestionPayload[] => {
  const firstStoryBeat = context.primaryTimeline.story[0];
  const firstImageBeat = context.primaryTimeline.image[0];
  const firstMasterAsset = context.secondaryTimeline?.masterAssets?.[0];
  const firstStyledShot = context.thirdTimeline?.styledShots?.[0];
  const focalName = firstStoryBeat?.name ?? firstMasterAsset?.name ?? context.projectName;

  return [
    {
      type: 'addition',
      description: `Add an establishing shot to reinforce the world of "${focalName}" before the conflict escalates.`,
      advice: 'Open with a wide or overhead angle that telegraphs tone and geography, then cut into the inciting action.',
      targetAssetId: firstStoryBeat?.assetId ?? firstMasterAsset?.id
    },
    {
      type: 'edit',
      description: 'Tighten the midpoint exchange to keep momentum high.',
      advice: 'Trim redundant dialogue and let a reaction shot breathe for two beats before the reversal lands.',
      targetAssetId: firstStoryBeat?.assetId ?? firstImageBeat?.assetId
    },
    {
      type: 'color_grading',
      description: 'Warm the climax beat to emphasize emotional release.',
      advice: 'Introduce a golden-hour lift on the hero shot and balance it with a cooler rim-light on supporting characters.',
      targetAssetId: firstStyledShot?.id ?? firstImageBeat?.assetId
    },
    {
      type: 'transition',
      description: 'Bridge the final two scenes with a motivated match cut.',
      advice: 'Match a gesture or prop between the closing shot of scene two and the opener of scene three to signal thematic continuity.',
      targetAssetId: firstStyledShot?.id ?? firstStoryBeat?.assetId
    }
  ];
};

// Mock function for sandbox chat responses
export const listModels = async (): Promise<any> => {
  const endpoint = getGeminiEndpoint();
  if (!endpoint) {
    return { models: MOCK_MODEL_ENTRIES, isMock: true };
  }

  try {
    const models = await fetchModelCatalogForEndpoint(endpoint);
    return { models, isMock: false };
  } catch (error: unknown) {
    console.error('ListModels API Error:', error);
    return { models: MOCK_MODEL_ENTRIES, isMock: true };
  }
};

export const generateSandboxResponse = async (
  userMessage: string,
  conversationHistory: Array<{ role: 'user' | 'assistant'; content: string }>,
  tagWeights: Record<string, number>,
  styleRigidity: number
): Promise<GeminiResult<string>> => {
  const optimizedKnowledgeContext = getOptimizedKnowledgeContext('chat', tagWeights);
  // Simplified system prompt for quota efficiency
  let systemPrompt = `You are Loop, an expert filmmaker and storyteller. ${optimizedKnowledgeContext}`;

  const weightedTags = Object.entries(tagWeights || {})
    .filter(([, weight]) => weight > TAG_WEIGHT_THRESHOLD)
    .slice(0, 3) // Limit to top 3 tags only
    .map(([tag]) => tag)
    .join(', ');
  if (weightedTags) {
    systemPrompt += `\nKey focus: ${weightedTags}. `;
  }
  systemPrompt += styleRigidity > 50 ? 'Be precise.' : 'Be creative.';

  // Aggressively limit conversation history for quota efficiency
  const optimizedHistoryBlocks = truncateConversationHistory(conversationHistory, MAX_CONVERSATION_CONTEXT);
  const optimizedHistoryText = optimizedHistoryBlocks.join('\n');

  const fullPrompt = validateAndOptimizePrompt(
    `${systemPrompt}\n\nConversation History:\n${optimizedHistoryText}\n\nUser: ${userMessage}\nAssistant:`
  );

  try {
    const { text } = await requestTextWithFallback(fullPrompt);
    return createResult(text, null, false);
  } catch (error: unknown) {
    console.warn('Gemini chat generation failed, falling back to mock mode:', error);
    return createResult(createMockChatResponse(userMessage, conversationHistory, tagWeights, styleRigidity), null, true);
  }
};

export const generateDirectorAdvice = async (
  context: DirectorAdviceContext
): Promise<GeminiResult<DirectorAdviceSuggestionPayload[]>> => {
  const { existingSuggestions = [], ...projectSnapshot } = context;

  const promptSections = [
    'You are Loop, an award-winning film director AI embedded inside a collaborative workspace.',
    'Study the project context and return 3-5 actionable suggestions that a director or editor could apply right now.',
    'Respond only with compact JSON matching this schema: { "suggestions": [ { "id": "optional", "type": "addition|removal|edit|color_grading|transition|other", "description": "string", "advice": "string (optional)", "targetAssetId": "string (optional)" } ] }.',
    'Each suggestion should focus on cinematic craft (blocking, pacing, transitions, color, etc.) and avoid duplicating previously accepted notes.',
    existingSuggestions.length
      ? `Previously surfaced suggestions (accepted indicates if the user already locked them in):\n${JSON.stringify(existingSuggestions, null, 2)}`
      : 'No earlier director suggestions have been accepted yet.',
    `Project context:\n${JSON.stringify(projectSnapshot, null, 2)}`
  ];

  const fullPrompt = validateAndOptimizePrompt(promptSections.join('\n\n'));

  try {
    const { text } = await requestTextWithFallback(fullPrompt);
    const suggestions = parseDirectorAdviceResponse(text);

    if (!suggestions.length) {
      return createResult(createMockDirectorAdvice(context), null, true);
    }

    return createResult(suggestions, null, false);
  } catch (error) {
    console.warn('Gemini director advice generation failed, falling back to mock mode:', error);
    return createResult(createMockDirectorAdvice(context), null, true);
  }
};

export const generateFromWorkspace = async (
  project: {
    assets: ProjectAsset[];
    canvas: {
      nodes: Array<{ id: string; assetId: string; position: { x: number; y: number }; size: number }>;
      connections: Array<{ from: string; to: string; type: 'harmony' | 'tension'; harmonyLevel: number }>;
    };
    targetModel?: string | null;
  },
  tagWeights: Record<string, number>,
  styleRigidity: number,
  outputType: string
): Promise<GeminiResult<string>> => {
  const optimizedKnowledgeContext = getOptimizedKnowledgeContext(outputType, tagWeights);
  let systemPrompt = `Create ${outputType} with filmmaking expertise. ${optimizedKnowledgeContext}`;

  if (outputType === 'Master Story') {
    systemPrompt += `\nInclude: Logline, Synopsis (3-5 sentences), Key Scene script.`;
  }

  const weightedTags = Object.entries(tagWeights || {})
    .filter(([, weight]) => weight > TAG_WEIGHT_THRESHOLD)
    .slice(0, 2) // Limit to top 2 tags
    .map(([tag]) => tag)
    .join(', ');
  if (weightedTags) {
    systemPrompt += `\nFocus: ${weightedTags}.`;
  }

<<<<<<< HEAD
  const assetsText = project.assets.length
    ? project.assets.map(formatAssetPromptSummary).join('\n')
    : 'No project assets captured yet.';
=======
  const conversion = getPromptConversion(project.targetModel);

  const responseSections = [
    'Story Blueprint — provide logline, synopsis, and thematic throughline.',
    'Screenplay Beat — deliver a short screenplay-formatted excerpt (INT./EXT., action lines, dialogue).',
    'Visual Prompt Pack — list copy/paste prompts for imagery keyed to the story beats.',
  ];

  systemPrompt += `\nRespond in Markdown with clear section headings:`;
  responseSections.forEach(section => {
    systemPrompt += `\n- ${section}`;
  });

  systemPrompt += '\nKeep screenplay formatting tight (no more than 12 lines).';

  if (conversion) {
    systemPrompt += `\nFor the Visual Prompt Pack, format each prompt as: ${conversion.promptFormat}.`;
    if (conversion.notes) {
      systemPrompt += ` ${conversion.notes}`;
    }
    systemPrompt += ' Output each prompt on a single line prefixed with a dash for easy copy/paste and reference seed continuity when available.';
  } else {
    systemPrompt += '\nEach visual prompt should be a single-line bullet that includes subject, setting, mood, camera, lighting, color, and seed continuity.';
  }

  const assetsText = formatAssetsForPrompt(project.assets as Asset[]);
>>>>>>> 6bac1811

  const canvasText = project.canvas.connections.length
    ? `Canvas connections: ${project.canvas.connections
        .map(conn => {
          const from = project.canvas.nodes.find(n => n.id === conn.from)?.assetId ?? 'unknown';
          const to = project.canvas.nodes.find(n => n.id === conn.to)?.assetId ?? 'unknown';
          return `${conn.type} connection from ${from} to ${to} (harmony: ${conn.harmonyLevel}%)`;
        })
        .join('; ')}`
    : 'Canvas connections: none recorded yet.';

  const fullPromptContent = `${systemPrompt}\n\nProject Assets:\n${assetsText}\n\nCanvas Structure:\n${canvasText}\n\nGenerate ${outputType} output:`;
  const fullPrompt = validateAndOptimizePrompt(fullPromptContent);

  if (isDevelopmentEnv()) {
    console.debug('[Gemini] Workspace prompt length:', fullPromptContent.length);
  }

  try {
    const { text } = await requestTextWithFallback(fullPrompt);
    return createResult(text, null, false);
  } catch (error: unknown) {
    console.warn('Gemini workspace generation failed, falling back to mock mode:', error);
    return createResult(createMockWorkspaceResponse(project, outputType, tagWeights, styleRigidity), null, true);
  }
};

export const runBuild = async (
  buildType: string,
  answers: Record<string, string>,
  sandboxContext: Record<string, string>,
  tagWeights: Record<string, number>,
  styleRigidity: number,
  targetModel?: string | null
): Promise<GeminiResult<string>> => {
  const optimizedKnowledgeContext = getOptimizedKnowledgeContext(buildType, tagWeights);
  let systemPrompt = `Process ${buildType} build with film expertise. ${optimizedKnowledgeContext}`;

  const weightedTags = Object.entries(tagWeights || {})
    .filter(([, weight]) => weight > TAG_WEIGHT_THRESHOLD)
    .slice(0, 2) // Limit to top 2 tags
    .map(([tag]) => tag)
    .join(', ');
  if (weightedTags) {
    systemPrompt += `\nFocus: ${weightedTags}.`;
  }

  const conversion = getPromptConversion(targetModel);
  if (conversion) {
    systemPrompt += `\nWhen providing visual prompts, follow this format: ${conversion.promptFormat}.`;
    if (conversion.notes) {
      systemPrompt += ` ${conversion.notes}`;
    }
  }

  const answersText = Object.entries(answers)
    .map(([key, value]) => `${key}: ${value}`)
    .join('\n');
  const sandboxText = Object.entries(sandboxContext)
    .map(([key, value]) => `${key}: ${value}`)
    .join('\n');

  const fullPromptContent = `${systemPrompt}\n\nAnswers:\n${answersText}\n\nSandbox Context:\n${sandboxText}\n\nGenerate ${buildType} output:`;
  const fullPrompt = validateAndOptimizePrompt(fullPromptContent);

  try {
    const { text } = await requestTextWithFallback(fullPrompt);
    return createResult(text, null, false);
  } catch (error: unknown) {
    console.warn('Gemini build generation failed, falling back to mock mode:', error);
    return createResult(createMockBuildResponse(buildType, answers, sandboxContext), null, true);
  }
};

type DirectorAdviceOptions = {
  tagWeights?: Record<string, number>;
  styleRigidity?: number;
};

const summarizeShotLists = (project: Project): string => {
  const shotLists = project.secondaryTimeline?.shotLists ?? [];
  if (!shotLists.length) {
    return 'No shot plans generated yet.';
  }

  return shotLists
    .slice(0, 3)
    .map(shotList => {
      const masterName = project.assets.find(asset => asset.id === shotList.masterAssetId)?.name ?? 'Unnamed Master';
      const shotNames = shotList.shots.slice(0, 3).map(shot => shot.name).join(', ');
      const extra = shotList.shots.length > 3 ? `… +${shotList.shots.length - 3} more` : '';
      return `${masterName}: ${shotList.shots.length} shots (${shotNames}${extra})`;
    })
    .join('\n');
};

const summarizeStyledShots = (project: Project): string => {
  const styledShots = project.thirdTimeline?.styledShots ?? [];
  if (!styledShots.length) {
    return 'No styled shots recorded.';
  }

  return styledShots
    .slice(0, 4)
    .map(shot => {
      const styleName = shot.metadata?.styleName || shot.metadata?.look || shot.metadata?.colorGrading;
      return `${shot.name}${styleName ? ` — style: ${styleName}` : ''}`;
    })
    .join('\n');
};

export const generateDirectorAdvice = async (
  project: Project,
  options: DirectorAdviceOptions = {}
): Promise<GeminiResult<DirectorSuggestion[]>> => {
  const { tagWeights = {}, styleRigidity = 50 } = options;
  const tagsSummary = prominentTags(tagWeights);
  const tone = styleRigidity > 60 ? 'precision-first' : 'exploratory';
  const conversion = getPromptConversion(project.targetModel);

  let systemPrompt = 'You are Loop, a veteran film director. Provide sharp, actionable notes that strengthen story momentum, cinematography, and pacing.';
  systemPrompt += ` Keep guidance ${tone}. Limit yourself to at most three suggestions.`;
  if (tagsSummary) {
    systemPrompt += ` Weighted creative focuses: ${tagsSummary}.`;
  }
  if (conversion) {
    systemPrompt += ` Reference the ${conversion.displayName} format (${conversion.promptFormat}) when suggesting new prompts or visual beats.`;
  }

  systemPrompt += '\nReturn valid JSON with the shape {"suggestions": [{"id": string?, "type": "addition"|"removal"|"edit"|"color_grading"|"transition"|"other", "description": string, "advice": string, "targetAssetName": string?, "targetAssetId": string?}]}. Every suggestion must have a description and advice field.';

  const assetsContext = formatAssetsForPrompt(project.assets);
  const masterAssetsContext = project.secondaryTimeline?.masterAssets?.length
    ? formatAssetsForPrompt(project.secondaryTimeline.masterAssets as Asset[])
    : 'No master assets locked yet.';
  const shotPlanSummary = summarizeShotLists(project);
  const styledShotSummary = summarizeStyledShots(project);
  const acceptedSuggestions = project.fourthTimeline?.acceptedSuggestions ?? [];
  const acceptedSummary = acceptedSuggestions.length
    ? acceptedSuggestions
        .slice(0, 3)
        .map(suggestion => `${suggestion.type}: ${suggestion.description}`)
        .join('\n')
    : 'None accepted yet.';

  const fullPrompt = validateAndOptimizePrompt(
    [
      systemPrompt,
      '---',
      `Project Assets:\n${assetsContext}`,
      `Master Assets:\n${masterAssetsContext}`,
      `Shot Plans:\n${shotPlanSummary}`,
      `Styled Shots:\n${styledShotSummary}`,
      `Accepted Suggestions:\n${acceptedSummary}`,
      'Return JSON only.'
    ].join('\n\n')
  );

  try {
    const { text } = await requestTextWithFallback(fullPrompt);
    const rawSuggestions = parseDirectorAdviceResponse(text);
    const timestamp = new Date();

    const normalizedSuggestions = rawSuggestions
      .map(raw => {
        const description =
          typeof raw.description === 'string' && raw.description.trim()
            ? raw.description.trim()
            : typeof raw.summary === 'string' && raw.summary.trim()
              ? raw.summary.trim()
              : '';
        if (!description) {
          return null;
        }

        const id = typeof raw.id === 'string' && raw.id.trim() ? raw.id.trim() : generateSuggestionId();
        const advice =
          typeof raw.advice === 'string' && raw.advice.trim()
            ? raw.advice.trim()
            : typeof raw.note === 'string' && raw.note.trim()
              ? raw.note.trim()
              : undefined;

        const rawTargetId =
          (typeof raw.targetAssetId === 'string' && raw.targetAssetId.trim())
            || (typeof raw.target_asset_id === 'string' && raw.target_asset_id.trim())
            || '';

        let targetAssetId = rawTargetId || undefined;
        let targetAssetName =
          (typeof raw.targetAssetName === 'string' && raw.targetAssetName.trim())
            || (typeof raw.target_asset_name === 'string' && raw.target_asset_name.trim())
            || undefined;

        if (targetAssetId) {
          const matched = project.assets.find(asset => asset.id === targetAssetId);
          if (matched && !targetAssetName) {
            targetAssetName = matched.name;
          }
        } else if (targetAssetName) {
          const matched = project.assets.find(
            asset => asset.name.toLowerCase() === targetAssetName!.toLowerCase()
          );
          if (matched) {
            targetAssetId = matched.id;
            targetAssetName = matched.name;
          }
        }

        return {
          id,
          type: normalizeSuggestionType(raw.type),
          description,
          advice,
          targetAssetId,
          targetAssetName,
          accepted: false,
          createdAt: timestamp,
        } satisfies DirectorSuggestion;
      })
      .filter(Boolean) as DirectorSuggestion[];

    const limitedSuggestions = normalizedSuggestions.slice(0, 3);
    if (!limitedSuggestions.length) {
      throw new Error('No director suggestions parsed.');
    }

    return createResult(limitedSuggestions, null, false);
  } catch (error) {
    console.warn('Director advice generation failed, using mock suggestions:', error);
    return createResult(createMockDirectorAdvice(project), null, true);
  }
};

export const generateImageFromPrompt = async (
  prompt: string,
  model: string = DEFAULT_IMAGE_MODEL
): Promise<GeminiResult<string>> => {
  const enhancedPrompt = `${prompt}\n\nDraw from cinematography and visual storytelling expertise when generating this image.`;

  try {
    const { image } = await requestImageWithFallback(enhancedPrompt, model);
    return createResult(image, null, false);
  } catch (error: unknown) {
    console.warn('Gemini image generation failed, falling back to mock mode:', error);
    const mockCaption = [
      `🖼️ **${LOOP_SIGNATURE} — Mock Image Placeholder**`,
      'Gemini image generation is offline, so here is a placeholder tile for quick comps.',
      `Prompt captured: ${prompt}`,
      `Model: ${model}`,
      '',
      'Swap in a valid API key to stream real renders.'
    ].join('\n');
    return createResult(
      JSON.stringify({ prompt, model, notes: mockCaption, placeholder: true, image: MOCK_IMAGE_PLACEHOLDER }),
      null,
      true
    );
  }
};

export const __testables = {
  truncateConversationHistory,
  MAX_CONVERSATION_CONTEXT
};<|MERGE_RESOLUTION|>--- conflicted
+++ resolved
@@ -716,7 +716,6 @@
     .map(([tag, weight]) => `${tag} (${Math.round(weight * 100)}%)`)
     .join(', ');
 
-<<<<<<< HEAD
 const ASSET_PROMPT_TAG_LIMIT = 3;
 const ASSET_PROMPT_PREVIEW_LENGTH = 220;
 
@@ -752,142 +751,6 @@
 
   const meta = import.meta as ImportMeta & { env?: { DEV?: boolean } };
   return Boolean(meta?.env?.DEV);
-=======
-export interface DirectorAdviceTimelineEntry {
-  assetId: string;
-  name: string;
-  type?: string;
-  summary?: string;
-  contentPreview?: string;
-}
-
-export interface DirectorAdviceContext {
-  projectName: string;
-  assets: Array<{
-    id: string;
-    type: string;
-    name: string;
-    summary?: string;
-    tags?: string[];
-    contentPreview?: string;
-  }>;
-  primaryTimeline: {
-    story: DirectorAdviceTimelineEntry[];
-    image: DirectorAdviceTimelineEntry[];
-    text_to_video: DirectorAdviceTimelineEntry[];
-  };
-  secondaryTimeline?: {
-    masterAssets?: Array<{ id: string; name: string; summary?: string }>;
-    shotLists?: Array<{
-      id: string;
-      masterAssetId: string;
-      shots: Array<{ id: string; name: string; description?: string }>;
-    }>;
-  };
-  thirdTimeline?: {
-    styledShots?: Array<{ id: string; name: string; description?: string }>;
-  };
-  existingSuggestions?: Array<{
-    id: string;
-    type: DirectorSuggestion['type'];
-    description: string;
-    accepted: boolean;
-  }>;
-}
-
-export interface DirectorAdviceSuggestionPayload {
-  id?: string;
-  type: DirectorSuggestion['type'];
-  description: string;
-  advice?: string;
-  targetAssetId?: string;
-}
-
-const DIRECTOR_SUGGESTION_TYPES: DirectorSuggestion['type'][] = [
-  'addition',
-  'removal',
-  'edit',
-  'color_grading',
-  'transition',
-  'other'
-];
-
-const toTrimmedString = (value: unknown): string | undefined => {
-  if (typeof value !== 'string') {
-    return undefined;
-  }
-
-  const trimmed = value.trim();
-  return trimmed ? trimmed : undefined;
-};
-
-const sanitizeSuggestionType = (value?: string): DirectorSuggestion['type'] => {
-  const normalized = value?.toLowerCase() ?? '';
-  return (DIRECTOR_SUGGESTION_TYPES.find(type => type === normalized) ?? 'other') as DirectorSuggestion['type'];
-};
-
-const extractJsonPayload = (raw: string): string => {
-  const fencedMatch = raw.match(/```(?:json)?\s*([\s\S]*?)```/i);
-  const candidate = fencedMatch ? fencedMatch[1] : raw;
-  const objectStart = candidate.indexOf('{');
-  const arrayStart = candidate.indexOf('[');
-
-  if (objectStart === -1 && arrayStart === -1) {
-    throw new Error('Director advice response did not include a JSON payload.');
-  }
-
-  if (arrayStart !== -1 && (arrayStart < objectStart || objectStart === -1)) {
-    const arrayEnd = candidate.lastIndexOf(']');
-    if (arrayEnd === -1) {
-      throw new Error('Director advice array payload was malformed.');
-    }
-    return candidate.slice(arrayStart, arrayEnd + 1);
-  }
-
-  const objectEnd = candidate.lastIndexOf('}');
-  if (objectEnd === -1) {
-    throw new Error('Director advice object payload was malformed.');
-  }
-
-  return candidate.slice(objectStart, objectEnd + 1);
-};
-
-const parseDirectorAdviceResponse = (raw: string): DirectorAdviceSuggestionPayload[] => {
-  const payload = extractJsonPayload(raw);
-  const parsed = JSON.parse(payload) as unknown;
-
-  const suggestionsSource = Array.isArray(parsed)
-    ? parsed
-    : Array.isArray((parsed as { suggestions?: unknown })?.suggestions)
-      ? ((parsed as { suggestions?: unknown }).suggestions as unknown[])
-      : [];
-
-  if (!Array.isArray(suggestionsSource)) {
-    throw new Error('Director advice suggestions payload was not an array.');
-  }
-
-  return suggestionsSource
-    .map((entry): DirectorAdviceSuggestionPayload | null => {
-      const description = toTrimmedString((entry as { description?: unknown })?.description);
-      if (!description) {
-        return null;
-      }
-
-      const type = sanitizeSuggestionType(toTrimmedString((entry as { type?: unknown })?.type));
-      const advice = toTrimmedString((entry as { advice?: unknown })?.advice);
-      const targetAssetId = toTrimmedString((entry as { targetAssetId?: unknown })?.targetAssetId);
-      const id = toTrimmedString((entry as { id?: unknown })?.id);
-
-      return {
-        id: id ?? undefined,
-        type,
-        description,
-        advice: advice ?? undefined,
-        targetAssetId: targetAssetId ?? undefined
-      };
-    })
-    .filter((entry): entry is DirectorAdviceSuggestionPayload => entry !== null);
->>>>>>> 6bac1811
 };
 
 const createMockChatResponse = (
@@ -1137,38 +1000,9 @@
     systemPrompt += `\nFocus: ${weightedTags}.`;
   }
 
-<<<<<<< HEAD
   const assetsText = project.assets.length
     ? project.assets.map(formatAssetPromptSummary).join('\n')
     : 'No project assets captured yet.';
-=======
-  const conversion = getPromptConversion(project.targetModel);
-
-  const responseSections = [
-    'Story Blueprint — provide logline, synopsis, and thematic throughline.',
-    'Screenplay Beat — deliver a short screenplay-formatted excerpt (INT./EXT., action lines, dialogue).',
-    'Visual Prompt Pack — list copy/paste prompts for imagery keyed to the story beats.',
-  ];
-
-  systemPrompt += `\nRespond in Markdown with clear section headings:`;
-  responseSections.forEach(section => {
-    systemPrompt += `\n- ${section}`;
-  });
-
-  systemPrompt += '\nKeep screenplay formatting tight (no more than 12 lines).';
-
-  if (conversion) {
-    systemPrompt += `\nFor the Visual Prompt Pack, format each prompt as: ${conversion.promptFormat}.`;
-    if (conversion.notes) {
-      systemPrompt += ` ${conversion.notes}`;
-    }
-    systemPrompt += ' Output each prompt on a single line prefixed with a dash for easy copy/paste and reference seed continuity when available.';
-  } else {
-    systemPrompt += '\nEach visual prompt should be a single-line bullet that includes subject, setting, mood, camera, lighting, color, and seed continuity.';
-  }
-
-  const assetsText = formatAssetsForPrompt(project.assets as Asset[]);
->>>>>>> 6bac1811
 
   const canvasText = project.canvas.connections.length
     ? `Canvas connections: ${project.canvas.connections
