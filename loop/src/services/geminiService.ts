--- conflicted
+++ resolved
@@ -2,11 +2,7 @@
 import { MASTER_PROMPT } from '../constants';
 import { apiConfig, DEFAULT_GEMINI_BASE_URL } from './config';
 import { knowledgeBase } from './knowledgeService';
-<<<<<<< HEAD
 import type { DirectorSuggestion } from '../types';
-=======
-import { getPromptConversion } from './promptConversions';
->>>>>>> c88bb239
 
 const MODEL_NAMESPACE_PREFIX = 'models/';
 
@@ -736,7 +732,6 @@
     .map(([tag, weight]) => `${tag} (${Math.round(weight * 100)}%)`)
     .join(', ');
 
-<<<<<<< HEAD
 export interface DirectorAdviceTimelineEntry {
   assetId: string;
   name: string;
@@ -871,48 +866,6 @@
       };
     })
     .filter((entry): entry is DirectorAdviceSuggestionPayload => entry !== null);
-=======
-const MAX_ASSET_PREVIEW_LENGTH = 320;
-const MAX_ASSETS_IN_CONTEXT = 12;
-const MAX_TAGS_PER_ASSET = 4;
-
-const compactWhitespace = (value: string): string =>
-  value.replace(/\s+/g, ' ').trim();
-
-const formatAssetForPrompt = (asset: Asset): string => {
-  const baseSummary = asset.summary?.trim() ? asset.summary : asset.content;
-  const normalizedSummary = baseSummary ? compactWhitespace(baseSummary) : '';
-  const preview = normalizedSummary.slice(0, MAX_ASSET_PREVIEW_LENGTH);
-  const needsEllipsis = normalizedSummary.length > preview.length;
-  const previewText = preview ? `${preview}${needsEllipsis ? '…' : ''}` : 'No content provided';
-  const tags = (asset.tags || []).slice(0, MAX_TAGS_PER_ASSET);
-
-  const tagText = tags.length ? `tags: ${tags.join(', ')}` : 'tags: none';
-  const seedInfo = asset.seedId ? `seed: ${asset.seedId}` : null;
-
-  return [
-    `${asset.type.toUpperCase()}: ${asset.name}`,
-    tagText,
-    seedInfo,
-    `preview: ${previewText}`,
-  ]
-    .filter(Boolean)
-    .join(' | ');
-};
-
-const formatAssetsForPrompt = (assets: Asset[]): string => {
-  if (!assets?.length) {
-    return 'No assets pinned yet—provide guidance using fresh context.';
-  }
-
-  const clippedAssets = assets.slice(0, MAX_ASSETS_IN_CONTEXT);
-  const formatted = clippedAssets.map(formatAssetForPrompt).join('\n');
-  const remaining = assets.length - clippedAssets.length;
-
-  return remaining > 0
-    ? `${formatted}\n…and ${remaining} more assets available in workspace.`
-    : formatted;
->>>>>>> c88bb239
 };
 
 const createMockChatResponse = (
@@ -1010,7 +963,6 @@
   ].join('\n');
 };
 
-<<<<<<< HEAD
 const createMockDirectorAdvice = (
   context: DirectorAdviceContext
 ): DirectorAdviceSuggestionPayload[] => {
@@ -1048,125 +1000,6 @@
   ];
 };
 
-=======
-const generateSuggestionId = () => `suggestion-${Math.random().toString(36).slice(2, 10)}`;
-
-const createMockDirectorAdvice = (project: Project): DirectorSuggestion[] => {
-  const referenceAsset = project.assets.find(asset => asset.type === 'master_story') ?? project.assets[0];
-  const referenceName = referenceAsset?.name ?? 'your opening sequence';
-  const secondaryReference = project.secondaryTimeline?.shotLists?.[0]?.shots?.[0]?.name;
-
-  return [
-    {
-      id: generateSuggestionId(),
-      type: 'addition',
-      description: `Layer an establishing shot before ${referenceName} to ground the audience in geography.`,
-      advice: 'Use a slow push-in with ambient sound to set tone before dialogue.',
-      targetAssetId: referenceAsset?.id,
-      targetAssetName: referenceName,
-      accepted: false,
-      createdAt: new Date(),
-    },
-    {
-      id: generateSuggestionId(),
-      type: 'edit',
-      description: secondaryReference
-        ? `Tighten pacing on shot "${secondaryReference}" with a motivated whip cut into the reaction.`
-        : 'Introduce a motivated whip cut to bridge into the protagonist reaction beat.',
-      advice: 'Trim the tail by 8–10 frames and land on the emotional beat to keep energy high.',
-      accepted: false,
-      createdAt: new Date(),
-    },
-    {
-      id: generateSuggestionId(),
-      type: 'color_grading',
-      description: 'Warm the climax sequence by 300K and lift shadows 5% to reinforce catharsis.',
-      advice: 'Match grade across the final three shots so the emotional beat resolves in the same palette.',
-      accepted: false,
-      createdAt: new Date(),
-    },
-  ];
-};
-
-type RawDirectorSuggestion = {
-  id?: unknown;
-  type?: unknown;
-  description?: unknown;
-  summary?: unknown;
-  advice?: unknown;
-  note?: unknown;
-  targetAssetId?: unknown;
-  target_asset_id?: unknown;
-  targetAssetName?: unknown;
-  target_asset_name?: unknown;
-};
-
-const DIRECTOR_SUGGESTION_TYPES: DirectorSuggestion['type'][] = [
-  'addition',
-  'removal',
-  'edit',
-  'color_grading',
-  'transition',
-  'other',
-];
-
-const normalizeSuggestionType = (value: unknown): DirectorSuggestion['type'] => {
-  if (typeof value !== 'string') {
-    return 'other';
-  }
-
-  const normalized = value.trim().toLowerCase().replace(/\s+/g, '_');
-  if (DIRECTOR_SUGGESTION_TYPES.includes(normalized as DirectorSuggestion['type'])) {
-    return normalized as DirectorSuggestion['type'];
-  }
-
-  if (normalized.includes('color')) {
-    return 'color_grading';
-  }
-  if (normalized.includes('transition')) {
-    return 'transition';
-  }
-  if (normalized.includes('add')) {
-    return 'addition';
-  }
-  if (normalized.includes('remove')) {
-    return 'removal';
-  }
-  if (normalized.includes('edit') || normalized.includes('trim')) {
-    return 'edit';
-  }
-
-  return 'other';
-};
-
-const extractJsonPayload = (text: string): string => {
-  const fencedMatch = text.match(/```json([\s\S]*?)```/i);
-  if (fencedMatch) {
-    return fencedMatch[1].trim();
-  }
-
-  return text.trim();
-};
-
-const parseDirectorAdviceResponse = (raw: string): RawDirectorSuggestion[] => {
-  const payload = extractJsonPayload(raw);
-
-  try {
-    const parsed = JSON.parse(payload);
-    if (Array.isArray(parsed?.suggestions)) {
-      return parsed.suggestions as RawDirectorSuggestion[];
-    }
-    if (Array.isArray(parsed)) {
-      return parsed as RawDirectorSuggestion[];
-    }
-  } catch (error) {
-    // Fall through to empty result
-  }
-
-  return [];
-};
-
->>>>>>> c88bb239
 // Mock function for sandbox chat responses
 export const listModels = async (): Promise<any> => {
   const endpoint = getGeminiEndpoint();
