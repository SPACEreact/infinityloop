const DEFAULT_GEMINI_BASE_URL = 'https://generativelanguage.googleapis.com/v1beta';
const NETLIFY_FUNCTION_PATH = '/.netlify/functions/gemini-api';

const normalizeString = (value: unknown): string => (typeof value === 'string' ? value.trim() : '');

const isLikelyGeminiProxyUrl = (url: string | undefined): boolean => {
  if (!url) return false;

  const normalized = url.trim().toLowerCase();
  if (!normalized) return false;

  if (normalized.startsWith('/.netlify/functions/')) {
    return true;
  }

  if (normalized.includes('.netlify/functions/')) {
    return true;
  }

  return false;
};

export interface ApiServiceConfig {
  name: string; // unique service name identifier
  baseUrl: string;
  apiKey?: string;
  description?: string;
  enabled: boolean;
}

class ApiConfigManager {
  private static instance: ApiConfigManager;
  private configs: ApiServiceConfig[] = [];

  private constructor() {
    // Load configs from storage and enrich them with any build-time defaults
    this.loadFromStorage();
    const didApplyEnvDefaults = this.applyEnvDefaults();
    const didEnsureNetlifyProxy = this.ensureNetlifyProxyConfig();

    if (this.configs.length === 0) {
      // No stored configs and no environment defaults – fall back to a local ChromaDB server
      this.configs = [this.createLocalChromaConfig()];
      this.saveToStorage();
    } else if (didApplyEnvDefaults || didEnsureNetlifyProxy) {
      // Persist any environment-derived defaults for future sessions
      this.saveToStorage();
    }
  }

  private createLocalChromaConfig(): ApiServiceConfig {
    const replitDomain = window.location.hostname;
    const baseUrl = replitDomain.includes('replit.dev')
      ? `https://${replitDomain}:8000`
      : 'http://localhost:8000';

    return {
      name: 'chromadb',
      baseUrl,
      apiKey: undefined,
      description: 'ChromaDB or compatible backend',
      enabled: true,
    };
  }

  private applyEnvDefaults(): boolean {
    let didMutate = false;

    const envChromaBaseUrl =
      normalizeString(import.meta.env.VITE_CHROMA_API_BASE_URL) ||
      normalizeString(import.meta.env.VITE_CHROMADB_API_BASE_URL);
    const envChromaApiKey =
      normalizeString(import.meta.env.VITE_CHROMA_API_KEY) ||
      normalizeString(import.meta.env.VITE_CHROMADB_API_KEY);

    const envGeminiApiKey = normalizeString(import.meta.env.VITE_GEMINI_API_KEY);
    const envGeminiBaseUrl = normalizeString(import.meta.env.VITE_GEMINI_API_BASE_URL);
    const envGeminiProxyUrl =
      normalizeString(import.meta.env.VITE_GEMINI_PROXY_URL) ||
      (!envGeminiApiKey && envGeminiBaseUrl && !envGeminiBaseUrl.includes('generativelanguage.googleapis.com')
        ? envGeminiBaseUrl
        : '');

    const envDefaults: ApiServiceConfig[] = [];

    if (envChromaBaseUrl) {
      envDefaults.push({
        name: 'chromadb',
        baseUrl: envChromaBaseUrl,
        apiKey: envChromaApiKey || undefined,
        description: 'ChromaDB or compatible backend',
        enabled: true,
      });
    }

    const geminiDefault: ApiServiceConfig = {
      name: 'gemini',
      baseUrl: envGeminiBaseUrl,
      apiKey: envGeminiApiKey || undefined,
      description: 'Gemini proxy endpoint',
      enabled: true,
    };

    if (envGeminiApiKey) {
<<<<<<< HEAD
      envDefaults.push({
        name: 'gemini',
        baseUrl: envGeminiBaseUrl || DEFAULT_GEMINI_BASE_URL,
        apiKey: envGeminiApiKey,
        description: 'Gemini direct endpoint',
        enabled: true,
      });
    } else if (envGeminiProxyUrl) {
      envDefaults.push({
        name: 'gemini',
        baseUrl: envGeminiProxyUrl,
        description: 'Gemini proxy endpoint',
        enabled: true,
      });
=======
      envDefaults.push(geminiDefault);
>>>>>>> e155f8f8
    }

    for (const defaultConfig of envDefaults) {
      const existingIndex = this.configs.findIndex(config => config.name === defaultConfig.name);

      if (existingIndex === -1) {
        this.configs.push(defaultConfig);
        didMutate = true;
        continue;
      }

      const existing = this.configs[existingIndex];
      const localChromaBase = this.createLocalChromaConfig().baseUrl;

      const shouldUpdateBaseUrl =
        !!defaultConfig.baseUrl &&
        (!existing.baseUrl || existing.baseUrl === localChromaBase);
      const shouldUpdateApiKey =
        defaultConfig.apiKey !== undefined &&
        (!existing.apiKey ||
          (typeof existing.apiKey === 'string' && existing.apiKey.trim().length === 0));
      const shouldUpdateDescription =
        !!defaultConfig.description && !existing.description;

      if (shouldUpdateBaseUrl || shouldUpdateApiKey || shouldUpdateDescription) {
        this.configs[existingIndex] = {
          ...existing,
          baseUrl: shouldUpdateBaseUrl ? defaultConfig.baseUrl : existing.baseUrl,
          apiKey: shouldUpdateApiKey ? defaultConfig.apiKey : existing.apiKey,
          description: shouldUpdateDescription ? defaultConfig.description : existing.description,
        };
        didMutate = true;
      }
    }

    return didMutate;
  }

  private ensureNetlifyProxyConfig(): boolean {
    if (typeof window === 'undefined') {
      return false;
    }

    const hostname = window.location?.hostname ?? '';
    if (!hostname) {
      return false;
    }

    const isNetlifyHost = hostname.endsWith('.netlify.app') || hostname.endsWith('.netlify.dev');
    if (!isNetlifyHost) {
      return false;
    }

    const existingIndex = this.configs.findIndex(config => config.name === 'gemini');
    const proxyDescription = 'Netlify Gemini proxy endpoint';

    if (existingIndex === -1) {
      this.configs.push({
        name: 'gemini',
        baseUrl: NETLIFY_FUNCTION_PATH,
        description: proxyDescription,
        enabled: true,
      });
      return true;
    }

    const existing = this.configs[existingIndex];

    if (existing.apiKey) {
      return false;
    }

    if (existing.baseUrl && isLikelyGeminiProxyUrl(existing.baseUrl) && existing.enabled) {
      return false;
    }

    this.configs[existingIndex] = {
      ...existing,
      baseUrl: existing.baseUrl && isLikelyGeminiProxyUrl(existing.baseUrl)
        ? existing.baseUrl
        : NETLIFY_FUNCTION_PATH,
      description: existing.description || proxyDescription,
      enabled: true,
    };

    return true;
  }

  static getInstance(): ApiConfigManager {
    if (!ApiConfigManager.instance) {
      ApiConfigManager.instance = new ApiConfigManager();
    }
    return ApiConfigManager.instance;
  }

  private loadFromStorage(): void {
    try {
      const stored = localStorage.getItem('api-services-config');
      if (stored) {
        const parsed = JSON.parse(stored);
        if (Array.isArray(parsed)) {
          this.configs = parsed.map((config: ApiServiceConfig) => ({
            ...config,
            enabled: config.enabled ?? true,
          }));
        } else if (typeof parsed === 'object' && parsed !== null) {
          // Backward compatibility: single config object stored previously as 'chroma-api-config'
          this.configs = [
            {
              name: 'chromadb',
              baseUrl: parsed.baseUrl || 'http://localhost:8000',
              apiKey: parsed.apiKey,
              description: 'ChromaDB or compatible backend',
              enabled: parsed.enabled ?? true,
            },
          ];
          this.saveToStorage();
        }
      } else {
        // Try loading old single config key for backward compatibility
        const oldStored = localStorage.getItem('chroma-api-config');
        if (oldStored) {
          const oldParsed = JSON.parse(oldStored);
          this.configs = [
            {
              name: 'chromadb',
              baseUrl: oldParsed.baseUrl || 'http://localhost:8000',
              apiKey: oldParsed.apiKey,
              description: 'ChromaDB or compatible backend',
              enabled: oldParsed.enabled ?? true,
            },
          ];
          this.saveToStorage();
          localStorage.removeItem('chroma-api-config');
        }
      }
    } catch (error) {
      console.warn('Failed to load API configs from storage:', error);
    }
  }

  private saveToStorage(): void {
    try {
      localStorage.setItem('api-services-config', JSON.stringify(this.configs));
    } catch (error) {
      console.warn('Failed to save API configs to storage:', error);
    }
  }

  getConfigs(): ApiServiceConfig[] {
    return [...this.configs];
  }

  getConfigByName(name: string): ApiServiceConfig | undefined {
    return this.configs.find(c => c.name === name);
  }

  updateConfigByName(name: string, newConfig: Partial<ApiServiceConfig>): void {
    const index = this.configs.findIndex(c => c.name === name);
    if (index !== -1) {
      this.configs[index] = {
        ...this.configs[index],
        ...newConfig,
        enabled: newConfig.enabled ?? this.configs[index].enabled ?? true,
      };
    } else {
      // Add new config if not found
      this.configs.push({
        name,
        baseUrl: newConfig.baseUrl || '',
        apiKey: newConfig.apiKey,
        description: newConfig.description,
        enabled: newConfig.enabled ?? true,
      });
    }
    this.saveToStorage();
  }

  addConfig(config: ApiServiceConfig): void {
    if (!this.configs.find(c => c.name === config.name)) {
      this.configs.push({ ...config, enabled: config.enabled ?? true });
      this.saveToStorage();
    } else {
      throw new Error(`Config with name '${config.name}' already exists.`);
    }
  }

  removeConfigByName(name: string): void {
    this.configs = this.configs.filter(c => c.name !== name);
    this.saveToStorage();
  }

  setEnabled(name: string, enabled: boolean): void {
    const index = this.configs.findIndex(c => c.name === name);
    if (index === -1) {
      throw new Error(`Config with name '${name}' not found.`);
    }

    this.configs[index] = {
      ...this.configs[index],
      enabled,
    };

    this.saveToStorage();
  }

  isEnabled(name: string): boolean {
    const config = this.getConfigByName(name);
    return config?.enabled ?? false;
  }

  isConfigured(name: string): boolean {
    const config = this.getConfigByName(name);
    if (!config || !config.enabled) return false;

    if (name === 'chromadb') {
      const localBase = this.createLocalChromaConfig().baseUrl;
      return !!config.baseUrl && config.baseUrl !== localBase;
    }

    if (name === 'gemini') {
      if (config?.apiKey) {
        return true;
      }

      return !!config?.baseUrl && isLikelyGeminiProxyUrl(config.baseUrl);
    }

    return !!config.baseUrl || !!config.apiKey;
  }
}

export const apiConfig = ApiConfigManager.getInstance();

export { DEFAULT_GEMINI_BASE_URL };<|MERGE_RESOLUTION|>--- conflicted
+++ resolved
@@ -102,7 +102,6 @@
     };
 
     if (envGeminiApiKey) {
-<<<<<<< HEAD
       envDefaults.push({
         name: 'gemini',
         baseUrl: envGeminiBaseUrl || DEFAULT_GEMINI_BASE_URL,
@@ -117,9 +116,6 @@
         description: 'Gemini proxy endpoint',
         enabled: true,
       });
-=======
-      envDefaults.push(geminiDefault);
->>>>>>> e155f8f8
     }
 
     for (const defaultConfig of envDefaults) {
