--- conflicted
+++ resolved
@@ -45,36 +45,15 @@
     expect(geminiConfig?.baseUrl).toBe('https://stored.example.com');
   });
 
-<<<<<<< HEAD
   it('uses the VITE_GEMINI_PROXY_URL when no Gemini key is provided', async () => {
     vi.stubEnv('VITE_GEMINI_PROXY_URL', '/.netlify/functions/gemini-api');
-=======
-  it('fills a blank Gemini API key from the env var', async () => {
-    const existingConfigs = [
-      {
-        name: 'gemini',
-        baseUrl: 'https://stored.example.com',
-        apiKey: '   ',
-        enabled: true,
-      },
-    ];
-
-    localStorage.setItem(STORAGE_KEY, JSON.stringify(existingConfigs));
-
-    vi.stubEnv('VITE_GEMINI_API_KEY', 'non-empty-gemini-key');
->>>>>>> e155f8f8
 
     const { apiConfig } = await import('./config');
 
     const geminiConfig = apiConfig.getConfigByName('gemini');
 
-<<<<<<< HEAD
     expect(geminiConfig?.apiKey).toBeUndefined();
     expect(geminiConfig?.baseUrl).toBe('/.netlify/functions/gemini-api');
     expect(geminiConfig?.enabled).toBe(true);
-=======
-    expect(geminiConfig?.apiKey).toBe('non-empty-gemini-key');
-    expect(geminiConfig?.baseUrl).toBe('https://stored.example.com');
->>>>>>> e155f8f8
   });
 });