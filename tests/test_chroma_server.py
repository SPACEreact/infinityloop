--- conflicted
+++ resolved
@@ -75,62 +75,6 @@
     assert stored_files, "expected persisted database files to be created"
 
 
-<<<<<<< HEAD
-def _expected_missing_collection_detail(collection_name: str) -> str:
-    with pytest.raises((chromadb.errors.NotFoundError, ValueError)) as exc_info:
-        chroma_server.client.get_collection(name=collection_name)
-    return str(exc_info.value)
-
-
-def test_add_documents_missing_collection_returns_404(api_client):
-    client, _ = api_client
-    collection_name = "missing-collection"
-
-    expected_detail = _expected_missing_collection_detail(collection_name)
-
-    documents_payload = {
-        "documents": ["Hello world"],
-        "ids": ["doc-1"],
-    }
-
-    response = client.post(
-        f"/collections/{collection_name}/documents", json=documents_payload
-    )
-
-    assert response.status_code == 404
-    assert response.json() == {"detail": expected_detail}
-
-
-def test_query_documents_missing_collection_returns_404(api_client):
-    client, _ = api_client
-    collection_name = "missing-query-collection"
-
-    expected_detail = _expected_missing_collection_detail(collection_name)
-
-    query_payload = {
-        "query_texts": ["hello"],
-        "n_results": 1,
-    }
-
-    response = client.post(
-        f"/collections/{collection_name}/query", json=query_payload
-    )
-
-    assert response.status_code == 404
-    assert response.json() == {"detail": expected_detail}
-
-
-def test_get_collection_info_missing_collection_returns_404(api_client):
-    client, _ = api_client
-    collection_name = "missing-info-collection"
-
-    expected_detail = _expected_missing_collection_detail(collection_name)
-
-    response = client.get(f"/collections/{collection_name}")
-
-    assert response.status_code == 404
-    assert response.json() == {"detail": expected_detail}
-=======
 def test_create_collection_duplicate_returns_conflict(api_client):
     client, _ = api_client
     collection_name = "dup-collection"
@@ -143,5 +87,4 @@
     assert duplicate_response.status_code == 409
     assert duplicate_response.json() == {
         "detail": f"Collection [{collection_name}] already exists"
-    }
->>>>>>> 4b56c6f8
+    }