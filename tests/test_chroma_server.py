import sys
from pathlib import Path

import chromadb
import pytest
from fastapi.testclient import TestClient

# Ensure the project root is importable when running tests directly.
sys.path.insert(0, str(Path(__file__).resolve().parents[1]))

import chroma_server


@pytest.fixture
def api_client(tmp_path, monkeypatch):
    test_client = chromadb.PersistentClient(path=str(tmp_path))
    monkeypatch.setattr(chroma_server, "client", test_client)
    client = TestClient(chroma_server.app)
    try:
        yield client, tmp_path
    finally:
        client.close()


def test_root_endpoint(api_client):
    client, _ = api_client

    response = client.get("/")

    assert response.status_code == 200
    assert response.json() == {"message": "ChromaDB MCP Server is running"}


def test_collection_workflow_persists_data(api_client):
    client, db_path = api_client
    collection_name = "test-collection"

    create_response = client.post(f"/collections/{collection_name}")
    assert create_response.status_code == 200
    assert "created successfully" in create_response.json()["message"]

    documents_payload = {
        "documents": ["Hello world"],
        "metadatas": [{"topic": "greeting"}],
        "ids": ["doc-1"],
        "embeddings": [[1.0, 0.0, 0.0]],
    }
    add_response = client.post(
        f"/collections/{collection_name}/documents", json=documents_payload
    )
    assert add_response.status_code == 200
    assert "Added 1 documents" in add_response.json()["message"]

    query_payload = {
        "query_embeddings": [[1.0, 0.0, 0.0]],
        "n_results": 1,
    }
    query_response = client.post(
        f"/collections/{collection_name}/query", json=query_payload
    )
    assert query_response.status_code == 200
    query_data = query_response.json()
    assert query_data["ids"][0][0] == "doc-1"
    assert query_data["documents"][0][0] == "Hello world"

    info_response = client.get(f"/collections/{collection_name}")
    assert info_response.status_code == 200
    assert info_response.json()["count"] == 1

    list_response = client.get("/collections")
    assert list_response.status_code == 200
    assert any(col["name"] == collection_name for col in list_response.json())

    stored_files = list(Path(db_path).iterdir())
    assert stored_files, "expected persisted database files to be created"


def test_create_collection_duplicate_returns_conflict(api_client):
    client, _ = api_client
    collection_name = "dup-collection"

    first_response = client.post(f"/collections/{collection_name}")
    assert first_response.status_code == 200

    duplicate_response = client.post(f"/collections/{collection_name}")

    assert duplicate_response.status_code == 409
    assert duplicate_response.json() == {
        "detail": f"Collection [{collection_name}] already exists"
    }


@pytest.mark.parametrize(
    "method,path,payload",
    [
        (
            "post",
            "/collections/missing/documents",
            {
                "documents": ["test"],
                "metadatas": None,
                "ids": ["1"],
            },
        ),
        (
            "post",
            "/collections/missing/query",
            {"query_texts": ["hello"], "n_results": 1},
        ),
        ("get", "/collections/missing", None),
    ],
)
def test_collection_not_found_returns_404(api_client, method, path, payload):
    client, _ = api_client

    request_method = getattr(client, method)
    response = request_method(path, json=payload) if payload else request_method(path)

    assert response.status_code == 404
<<<<<<< HEAD
    assert "missing" in response.json()["detail"].lower()


def test_determine_allowed_origins_defaults():
    origins, allow_all = chroma_server._determine_allowed_origins(None)

    assert origins == ["http://localhost:3000", "http://localhost:5173"]
    assert allow_all is False


def test_determine_allowed_origins_from_env(monkeypatch):
    raw = "https://example.com, https://app.netlify.app"
    origins, allow_all = chroma_server._determine_allowed_origins(raw)

    assert origins == ["https://example.com", "https://app.netlify.app"]
    assert allow_all is False


def test_determine_allowed_origins_allow_all():
    origins, allow_all = chroma_server._determine_allowed_origins("*, https://other.com")

    assert origins == ["*"]
    assert allow_all is True
=======
    assert "missing" in response.json()["detail"].lower()
>>>>>>> af809346
<|MERGE_RESOLUTION|>--- conflicted
+++ resolved
@@ -117,30 +117,4 @@
     response = request_method(path, json=payload) if payload else request_method(path)
 
     assert response.status_code == 404
-<<<<<<< HEAD
-    assert "missing" in response.json()["detail"].lower()
-
-
-def test_determine_allowed_origins_defaults():
-    origins, allow_all = chroma_server._determine_allowed_origins(None)
-
-    assert origins == ["http://localhost:3000", "http://localhost:5173"]
-    assert allow_all is False
-
-
-def test_determine_allowed_origins_from_env(monkeypatch):
-    raw = "https://example.com, https://app.netlify.app"
-    origins, allow_all = chroma_server._determine_allowed_origins(raw)
-
-    assert origins == ["https://example.com", "https://app.netlify.app"]
-    assert allow_all is False
-
-
-def test_determine_allowed_origins_allow_all():
-    origins, allow_all = chroma_server._determine_allowed_origins("*, https://other.com")
-
-    assert origins == ["*"]
-    assert allow_all is True
-=======
-    assert "missing" in response.json()["detail"].lower()
->>>>>>> af809346
+    assert "missing" in response.json()["detail"].lower()