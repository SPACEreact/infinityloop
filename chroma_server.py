--- conflicted
+++ resolved
@@ -1,13 +1,4 @@
 import logging
-<<<<<<< HEAD
-from typing import Any, Dict, List, Optional
-
-import chromadb
-from chromadb.errors import NotFoundError
-from fastapi import FastAPI, HTTPException
-from fastapi.middleware.cors import CORSMiddleware
-from pydantic import BaseModel
-=======
 
 from fastapi import FastAPI, HTTPException
 from fastapi.middleware.cors import CORSMiddleware
@@ -15,7 +6,6 @@
 from typing import List, Dict, Any, Optional, Union
 import chromadb
 from chromadb.errors import InternalError
->>>>>>> 4b56c6f8
 import uvicorn
 
 app = FastAPI(title="ChromaDB MCP Server", description="REST API for ChromaDB operations")
